﻿module DAstInitialize
open System
open System.Numerics
open System.Globalization
open System.IO

open FsUtils
open CommonTypes
open RangeSets
open ValueSets
open SizeableSet
open Asn1AcnAstUtilFunctions
open Asn1Fold
open DAst
open DAstUtilFunctions
open Language




(*
create procedures that initialize an ASN.1 type.

*)





let rangeConstraint2RangeSet (r:Asn1AcnAst.AstRoot)  (c:Asn1AcnAst.RangeTypeConstraint<'v,'v>) st =
    foldRangeTypeConstraint
        (fun _ (e1:RangeSet<'v>) e2 b s -> e1.union e2, s)
        (fun _ e1 e2 s -> e1.intersect e2, s)
        (fun _ e s -> e.complement, s)
        (fun _ e1 e2 s -> e1.difference e2, s)
        (fun _ e s -> e,s)
        (fun _ e1 e2 s -> e1.union e2, s)
        (fun _ v  s         -> RangeSet<'v>.createFromSingleValue v ,s)
        (fun _ v1 v2  minIsIn maxIsIn s   -> RangeSet<'v>.createFromValuePair v1 v2  minIsIn maxIsIn, s)
        (fun _ v1 minIsIn s   -> RangeSet<'v>.createPosInfinite v1 minIsIn, s)
        (fun _ v2 maxIsIn s   -> RangeSet<'v>.createNegInfinite v2 maxIsIn, s)
        c
        st




let genericConstraint2ValueSet  (r:Asn1AcnAst.AstRoot) (c:Asn1AcnAst.GenericConstraint<'v>)  st =
    foldGenericConstraint
        (fun _ (e1:ValueSet<'v>) e2 b s -> e1.union e2, s)
        (fun _ e1 e2 s -> e1.intersect e2, s)
        (fun _ e s -> e.complement, s)
        (fun _ e1 e2 s -> e1.difference e2, s)
        (fun _ e s -> e,s)
        (fun _ e1 e2 s -> e1.union e2, s)
        (fun _ v  s         -> ValueSet<'v>.createFromSingleValue v ,s)
        c
        st

//range types
let integerConstraint2BigIntSet r (c:Asn1AcnAst.IntegerTypeConstraint) = rangeConstraint2RangeSet r c
let realConstraint2DoubleSet r (c:Asn1AcnAst.RealTypeConstraint) = rangeConstraint2RangeSet r c

//single value types
let boolConstraint2BoolSet r (c:Asn1AcnAst.BoolConstraint) = genericConstraint2ValueSet r c
let enumConstraint2StringSet r (c:Asn1AcnAst.EnumConstraint) = genericConstraint2ValueSet r c
let objectIdConstraint2StringSet r (c:Asn1AcnAst.ObjectIdConstraint) = genericConstraint2ValueSet r c



let foldSizeRangeTypeConstraint (r:Asn1AcnAst.AstRoot)  (c:Asn1AcnAst.PosIntTypeConstraint) st =
    rangeConstraint2RangeSet r c st

//SizeableSet
let foldSizableConstraint (r:Asn1AcnAst.AstRoot)  (c:Asn1AcnAst.SizableTypeConstraint<'v>) st =
    foldSizableTypeConstraint2
        (fun _ (e1:SizeableSet<'v>) e2 b s -> e1.union e2, s)
        (fun _ e1 e2 s -> e1.intersect e2, s)
        (fun _ e s -> e.complement, s)
        (fun _ e1 e2 s -> e1.difference e2, s)
        (fun _ e s -> e,s)
        (fun _ e1 e2 s -> e1.union e2, s)
        (fun _ v  s         -> SizeableSet<'v>.createFromSingleValue v ,s)
        (fun _ intCon s       ->
            let sizeRange, ns = foldSizeRangeTypeConstraint r intCon s
            SizeableSet<'v>.createFromSizeRange sizeRange, ns)
        c
        st



let octetConstraint2Set r (c:Asn1AcnAst.OctetStringConstraint) = foldSizableConstraint r c
let bitConstraint2Set r (c:Asn1AcnAst.BitStringConstraint) = foldSizableConstraint r c




let ia5StringConstraint2Set  (r:Asn1AcnAst.AstRoot)    (c:Asn1AcnAst.IA5StringConstraint) (us0:State) =
    foldStringTypeConstraint2
        (fun _ (e1:SizeableSet<string>) e2 b s -> e1.union e2, s)
        (fun _ e1 e2 s -> e1.intersect e2, s)
        (fun _ e s -> e.complement, s)
        (fun _ e1 e2 s -> e1.difference e2, s)
        (fun _ e s -> e,s)
        (fun _ e1 e2 s -> e1.union e2, s)
        (fun _ v  s         -> SizeableSet<string>.createFromSingleValue v ,s)
        (fun _ intCon s       ->
            let sizeRange, ns = foldSizeRangeTypeConstraint r intCon s
            SizeableSet<string>.createFromSizeRange sizeRange, ns)
        (fun _ alphcon s      ->
            //currently the alphabet constraints are ignored ...
            Range2D ({sizeSet  = Range_Universe;  valueSet = SsUniverse}) , s)
        c
        us0


type AnySet =
    | IntSet of RangeSet<BigInteger>
    | RealSet of RangeSet<double>
    | StrSet of SizeableSet<string>
    | OctSet of SizeableSet<Asn1AcnAst.OctetStringValue * (ReferenceToValue * SrcLoc)>
    | BitSet of SizeableSet<Asn1AcnAst.BitStringValue * (ReferenceToValue * SrcLoc)>
    | NulSet
    | BoolSet of ValueSet<bool>
    | EnumSet of ValueSet<string>
    | ObjIdSet of ValueSet<Asn1AcnAst.ObjectIdentifierValue>
    | SeqOfSet  of SizeableSet<Asn1AcnAst.SeqOfValue>

and SequenceOfSet = {
    sizeableSet : SizeableSet<Asn1AcnAst.SeqOfValue>
    childSet    : AnySet option
}

type SequenceOfSet with
    member this.intersect (other:SequenceOfSet) =
        {this with sizeableSet = this.sizeableSet.intersect other.sizeableSet}


let rec anyConstraint2GenericSet (r:Asn1AcnAst.AstRoot)  (erLoc:SrcLoc) (t:Asn1Type) (ac:Asn1AcnAst.AnyConstraint) st =
    match t.ActualType.Kind, ac with
    | Integer o, Asn1AcnAst.IntegerTypeConstraint c        ->
        let set, ns = integerConstraint2BigIntSet r c st
        IntSet set, ns
    | Real o, Asn1AcnAst.RealTypeConstraint   c            ->
        let set, ns = realConstraint2DoubleSet r c st
        RealSet set, ns
    | IA5String  o, Asn1AcnAst.IA5StringConstraint c       ->
        let set, ns = ia5StringConstraint2Set r c st
        StrSet set, ns
    | OctetString o, Asn1AcnAst.OctetStringConstraint c    ->
        let set, ns = octetConstraint2Set r c st
        OctSet set, ns
    | BitString o, Asn1AcnAst.BitStringConstraint c        ->
        let set, ns = bitConstraint2Set r c st
        BitSet set, ns
    | NullType o, Asn1AcnAst.NullConstraint                -> NulSet, st
    | Boolean o, Asn1AcnAst.BoolConstraint c               ->
        let set, ns = boolConstraint2BoolSet r c st
        BoolSet set, ns
    | Enumerated o, Asn1AcnAst.EnumConstraint c            ->
        let set, ns = enumConstraint2StringSet r c st
        EnumSet set, ns
    | ObjectIdentifier o, Asn1AcnAst.ObjectIdConstraint c  ->
        let set, ns = objectIdConstraint2StringSet r c st
        ObjIdSet set, ns
    | _                                         -> raise(SemanticError(erLoc, "Invalid combination of type/constraint type"))


let getFuncName2 (r:Asn1AcnAst.AstRoot) (lm:LanguageMacros)  (typeDefinition:TypeDefinitionOrReference) =
    getFuncNameGeneric typeDefinition (lm.init.methodNameSuffix())


let createInitFunctionCommon (r:Asn1AcnAst.AstRoot) (lm:LanguageMacros) (o:Asn1AcnAst.Asn1Type) (typeDefinition:TypeDefinitionOrReference) initByAsn1Value (initTasFunction:CallerScope  -> InitFunctionResult) automaticTestCases (initExpression:string) (initExpressionGlobal:string) (nonEmbeddedChildrenFuncs:InitFunction list) (user_aux_functions:(string*string) list) (funcDefAnnots: string list) =
    let funcName            = getFuncName2 r lm typeDefinition
    let globalName = getFuncNameGeneric typeDefinition "_constant"
    let p = lm.lg.getParamType o CommonTypes.Codec.Decode
    let initTypeAssignment      = lm.init.initTypeAssignment
    let initTypeAssignment_def  = lm.init.initTypeAssignment_def
    let varName = p.arg.receiverId
    let sPtrPrefix = lm.lg.getPtrPrefix p.arg
    let sPtrSuffix = lm.lg.getPtrSuffix p.arg
    let sStar = lm.lg.getStar p.arg
    let initDef = lm.init.initTypeConstant_def
    let initBody = lm.init.initTypeConstant_body
    let tdName = lm.lg.getLongTypedefName typeDefinition
    let initProcedure  =
            match funcName  with
            | None              -> None
            | Some funcName     ->
                match r.args.generateConstInitGlobals && globalName.IsSome with
                | true ->
                    let funcBody = lm.init.assignAny (lm.lg.getValue p.arg) globalName.Value tdName
                    let func = initTypeAssignment varName sPtrPrefix sPtrSuffix funcName  tdName funcBody [] initExpression funcDefAnnots
                    let funcDef = initTypeAssignment_def varName sStar funcName  (lm.lg.getLongTypedefName typeDefinition)
                    Some {InitProcedure0.funcName = funcName; def = funcDef; body=func}
                | false ->
                    let res = initTasFunction p
                    let lvars = res.localVariables |> List.map(fun (lv:LocalVariable) -> lm.lg.getLocalVariableDeclaration lv) |> List.distinct
                    let func = initTypeAssignment varName sPtrPrefix sPtrSuffix funcName tdName res.funcBody lvars initExpression funcDefAnnots
                    let funcDef = initTypeAssignment_def varName sStar funcName (lm.lg.getLongTypedefName typeDefinition)
                    Some {InitProcedure0.funcName = funcName; def = funcDef; body=func}

    {
        initExpression          = initExpression
        initExpressionGlobal    = initExpressionGlobal
        initProcedure           = initProcedure
        initFunction  =
                funcName |> Option.map(fun n -> {InitProcedure0.funcName = n; def = initDef tdName n initExpression; body=initBody tdName n initExpression})
        initGlobal =
                globalName |> Option.map(fun n -> {|globalName = n; def = initDef tdName n initExpressionGlobal; body=initBody tdName n initExpressionGlobal|})
        initTas                 = initTasFunction
        initByAsn1Value         = initByAsn1Value
        automaticTestCases      = automaticTestCases
        user_aux_functions      = user_aux_functions
        nonEmbeddedChildrenFuncs = nonEmbeddedChildrenFuncs
    }

let createIntegerInitFunc (r:Asn1AcnAst.AstRoot) (lm:LanguageMacros)  (t:Asn1AcnAst.Asn1Type) (o:Asn1AcnAst.Integer) (typeDefinition:TypeDefinitionOrReference)  =
    let initInteger = lm.init.initInteger

    let funcBody (p:CallerScope) (v:Asn1ValueKind) =
        let vl =
            match v.ActualValue with
            | IntegerValue iv   -> iv
            | _                 -> raise(BugErrorException "UnexpectedValue")
        initInteger (lm.lg.getValue p.arg) (lm.lg.intValueToString vl o.intClass) p.arg.isOptional

    let integerVals = EncodeDecodeTestCase.IntegerAutomaticTestCaseValues r t o

    let allCons = DastValidate2.getIntSimplifiedConstraints r o.isUnsigned o.AllCons
    let isZeroAllowed = isValidValueRanged allCons 0I
    let tasInitFunc (p:CallerScope)  =
        match isZeroAllowed  with
        | false    ->
            match integerVals with
            |x::_ -> {InitFunctionResult.funcBody = initInteger (lm.lg.getValue p.arg) (lm.lg.intValueToString x o.intClass) p.arg.isOptional;  localVariables=[]}
            | [] -> {InitFunctionResult.funcBody = initInteger (lm.lg.getValue p.arg) (lm.lg.intValueToString 0I o.intClass) p.arg.isOptional;  localVariables=[]}
        | true  -> {InitFunctionResult.funcBody = initInteger (lm.lg.getValue p.arg) (lm.lg.intValueToString 0I o.intClass) p.arg.isOptional;  localVariables=[]}
    let constantInitExpression =
        match isZeroAllowed  with
        | false    ->
            match integerVals with
            |x::_ -> lm.lg.intValueToString x (o.intClass)
            | [] -> lm.lg.intValueToString 0I (o.intClass)
        | true  -> lm.lg.intValueToString 0I (o.intClass)


    let testCaseFuncs =
        integerVals |>
        List.map (fun vl ->
            let initTestCaseFunc =
                (fun (p:CallerScope) -> {InitFunctionResult.funcBody = initInteger (lm.lg.getValueUnchecked p.arg PartialAccess) (lm.lg.intValueToString vl o.intClass) p.arg.isOptional;  localVariables=[]} )
            {AutomaticTestCase.initTestCaseFunc = initTestCaseFunc; testCaseTypeIDsMap = Map.ofList [(t.id, TcvAnyValue)] }        )

    createInitFunctionCommon r lm t typeDefinition funcBody tasInitFunc testCaseFuncs constantInitExpression constantInitExpression [] [] []

let createRealInitFunc (r:Asn1AcnAst.AstRoot) (lm:LanguageMacros) (t:Asn1AcnAst.Asn1Type) (o :Asn1AcnAst.Real) (typeDefinition:TypeDefinitionOrReference)  =
    let initReal = lm.init.initReal
    let funcBody (p:CallerScope) (v:Asn1ValueKind) =
        let vl =
            match v.ActualValue with
            | RealValue iv   -> iv
            | _                 -> raise(BugErrorException "UnexpectedValue")
        initReal (lm.lg.getValue p.arg) vl p.arg.isOptional

    let realVals = EncodeDecodeTestCase.RealAutomaticTestCaseValues r t o
    let testCaseFuncs =
        realVals |>
        List.map (fun vl ->
            let initTestCaseFunc = (fun (p:CallerScope) -> {InitFunctionResult.funcBody = initReal (lm.lg.getValue p.arg) vl p.arg.isOptional; localVariables=[]})
            {AutomaticTestCase.initTestCaseFunc = initTestCaseFunc; testCaseTypeIDsMap = Map.ofList [(t.id, TcvAnyValue)] } )
    let isZeroAllowed = isValidValueRanged o.AllCons 0.0
    let tasInitFunc (p:CallerScope)  =
        match isZeroAllowed with
        | false    ->
            match realVals with
            | x::_ -> {InitFunctionResult.funcBody = initReal (lm.lg.getValue p.arg) x p.arg.isOptional;  localVariables=[]}
            | [] -> {InitFunctionResult.funcBody = initReal (lm.lg.getValue p.arg) 0.0 p.arg.isOptional;  localVariables=[]}
        | true  -> {InitFunctionResult.funcBody = initReal (lm.lg.getValue p.arg) 0.0 p.arg.isOptional;  localVariables=[]}

    let constantInitExpression =
        match isZeroAllowed  with
        | false    ->
            match realVals with
            |x::_ -> lm.lg.doubleValueToString x
            | [] -> lm.lg.doubleValueToString 0.0
        | true  -> lm.lg.doubleValueToString 0.0
    let annots =
        match ST.lang with
        | Scala -> ["extern"; "pure"]
        | _ -> []
    createInitFunctionCommon r lm t typeDefinition funcBody tasInitFunc testCaseFuncs constantInitExpression constantInitExpression [] [] annots

let fragmentationCases seqOfCase maxSize =
    [
        seqOfCase (65535I + 1I)
        seqOfCase (min (65535I + 150I) maxSize)
        seqOfCase (49152I + 1I)
        seqOfCase (49152I + 150I)
        seqOfCase (32768I + 1I)
        seqOfCase (32768I + 150I)
        seqOfCase (16384I + 1I)
        seqOfCase (16384I + 150I)
    ]
let createIA5StringInitFunc (r:Asn1AcnAst.AstRoot)  (lm:LanguageMacros) (t:Asn1AcnAst.Asn1Type) (o :Asn1AcnAst.StringType   ) (typeDefinition:TypeDefinitionOrReference)  =
    let initIA5String           = lm.init.initIA5String
    let initTestCaseIA5String   = lm.init.initTestCaseIA5String
    let strTypeDef = lm.lg.getStrTypeDefinition o.typeDef


    let funcBody (p:CallerScope) (v:Asn1ValueKind) =
        let vl =
            match v.ActualValue with
            | StringValue iv   ->
                iv
            | _                 -> raise(BugErrorException "UnexpectedValue")
        let tlLit = DAstVariables.convertStringValue2TargetLangStringLiteral lm (int o.maxSize.uper) vl
        initIA5String (lm.lg.getValue p.arg) tlLit p.arg.isOptional

    let ii = t.id.SequenceOfLevel + 1
    let i = sprintf "i%d" ii
    let bAlpha = o.uperCharSet.Length < 128
    let arrAsciiCodes = o.uperCharSet |> Array.map(fun x -> BigInteger (System.Convert.ToInt32 x))
    let testCaseFuncs =
        let seqOfCase (nSize:BigInteger)  =
            let initTestCaseFunc (p:CallerScope) =
                let td = strTypeDef.longTypedefName2 (lm.lg.hasModules) (ToC p.modName)
                let funcBody = initTestCaseIA5String (p.arg.joinedUnchecked lm.lg FullAccess) (lm.lg.getAccess p.arg) (nSize) ((o.maxSize.uper+1I)) i td bAlpha arrAsciiCodes (BigInteger arrAsciiCodes.Length) false
                {InitFunctionResult.funcBody = funcBody; localVariables=[SequenceOfIndex (ii, None)]}
            {AutomaticTestCase.initTestCaseFunc = initTestCaseFunc; testCaseTypeIDsMap = Map.ofList [(t.id, TcvSizeableTypeValue nSize)] }
        seq {
            match o.minSize.uper = o.maxSize.uper with
            | true  -> yield seqOfCase o.minSize.uper
            | false ->
                yield seqOfCase o.minSize.uper
                yield seqOfCase o.maxSize.uper
                match o.maxSize.uper > 65536I with  //fragmentation cases
                | true ->
                      yield! fragmentationCases seqOfCase o.maxSize.uper
                | false -> ()
        } |> Seq.toList
    let zero (p:CallerScope) =
        let td = strTypeDef.longTypedefName2 (lm.lg.hasModules) (ToC p.modName)
        let funcBody = initTestCaseIA5String (p.arg.joined lm.lg) (lm.lg.getAccess p.arg) ( (o.maxSize.uper+1I)) ( (o.maxSize.uper+1I)) i td bAlpha arrAsciiCodes (BigInteger arrAsciiCodes.Length) true
        let lvars = lm.lg.init.zeroIA5String_localVars ii
        {InitFunctionResult.funcBody = funcBody; localVariables=lvars}
    let constantInitExpression = lm.lg.initializeString (int o.maxSize.uper)
    createInitFunctionCommon r lm t typeDefinition funcBody zero testCaseFuncs constantInitExpression constantInitExpression [] [] []

let createOctetStringInitFunc (r:Asn1AcnAst.AstRoot)  (lm:LanguageMacros) (t:Asn1AcnAst.Asn1Type) (o :Asn1AcnAst.OctetString ) (typeDefinition:TypeDefinitionOrReference) (isValidFunction:IsValidFunction option) =
    let initFixSizeBitOrOctString_bytei = lm.init.initFixSizeBitOrOctString_bytei
    let initFixSizeBitOrOctString       = lm.init.initFixSizeBitOrOctString
    let initFixVarSizeBitOrOctString    = lm.init.initFixVarSizeBitOrOctString
    let initTestCaseOctetString         = lm.init.initTestCaseOctetString

    let funcBody (p:CallerScope) (v:Asn1ValueKind) =
        let bytes =
            match v.ActualValue with
            | OctetStringValue iv -> iv
            | BitStringValue iv   -> bitStringValueToByteArray (StringLoc.ByValue iv) |> Seq.toList
            | _                 -> raise(BugErrorException "UnexpectedValue")
        let arrsBytes = bytes |> List.mapi(fun i b -> initFixSizeBitOrOctString_bytei (p.arg.joined lm.lg) (lm.lg.getAccess p.arg) ((i + lm.lg.ArrayStartIndex).ToString()) (sprintf "%x" b))
        match o.isFixedSize with
        | true  -> initFixSizeBitOrOctString (p.arg.joined lm.lg) (lm.lg.getAccess p.arg) arrsBytes
        | false -> initFixVarSizeBitOrOctString (p.arg.joined lm.lg) (lm.lg.getAccess p.arg) (BigInteger arrsBytes.Length) arrsBytes
    let tdName = lm.lg.getLongTypedefName typeDefinition
    let constantInitExpression =
        let sTypeDef = lm.lg.getLongTypedefName typeDefinition
        match o.isFixedSize with
<<<<<<< HEAD
        | true   -> lm.init.initFixSizeOctetString tdName o.maxSize.uper (o.maxSize.uper = 0I)
        | false  -> lm.init.initVarSizeOctetString tdName o.minSize.uper o.maxSize.uper
=======
        | true   -> lm.init.initFixSizeOctetString sTypeDef o.maxSize.uper (o.maxSize.uper = 0I)
        | false  -> lm.init.initVarSizeOctetString sTypeDef o.minSize.uper o.maxSize.uper
>>>>>>> a920a96c

    let anonyms =
        o.AllCons |>
        List.map DastFold.getValueFromSizeableConstraint |>
        List.collect id |>
        List.map(fun (v,_) -> DAstVariables.printOctetStringValueAsCompoundLiteral lm "" o (v|>List.map(fun bl -> bl.Value)))

    let tdName = lm.lg.getLongTypedefName typeDefinition

    let testCaseFuncs, tasInitFunc =
        match anonyms with
        | []  ->
            let ii = t.id.SequenceOfLevel + 1
            let i = sprintf "i%d" ii
            let seqOfCase (nSize:BigInteger) =
                let initTestCaseFunc (p:CallerScope) =
                    let funcBody = initTestCaseOctetString (p.arg.joined lm.lg) (lm.lg.getAccess p.arg) tdName nSize i (o.minSize.uper = o.maxSize.uper) false o.minSize.uper (nSize = 0I)
                    {InitFunctionResult.funcBody = funcBody; localVariables=[SequenceOfIndex (ii, None)]}
                {AutomaticTestCase.initTestCaseFunc = initTestCaseFunc; testCaseTypeIDsMap = Map.ofList [(t.id, TcvSizeableTypeValue nSize)] }
            let testCaseFuncs =
                seq {
                    match o.minSize.acn = o.maxSize.acn with
                    | true  -> yield seqOfCase o.minSize.acn
                    | false ->
                        yield seqOfCase o.minSize.acn
                        yield seqOfCase o.maxSize.acn
                        match o.maxSize.acn > 65536I with  //fragmentation cases
                        | true ->
                              yield! fragmentationCases seqOfCase o.maxSize.acn
                        | false -> ()
                } |> Seq.toList
            let zero (p:CallerScope) =
                let isFixedSize =
                    match t.getBaseType r with
                    | None      -> o.isFixedSize
                    | Some bs  ->
                        match bs.Kind with
                        | Asn1AcnAst.OctetString bo -> bo.isFixedSize
                        | _                        -> raise(BugErrorException "UnexpectedType")
                let funcBody = initTestCaseOctetString (p.arg.joined lm.lg) (lm.lg.getAccess p.arg) tdName o.maxSize.uper i (isFixedSize) true o.minSize.uper (o.maxSize.uper = 0I)
                let lvars = lm.lg.init.zeroIA5String_localVars ii
                {InitFunctionResult.funcBody = funcBody; localVariables=lvars}

            testCaseFuncs, zero
        | _ ->
            let ret =
                anonyms |>
                List.map(fun (compLit) ->
                    let initTestCaseFunc (p:CallerScope) =
                        let ret = sprintf "%s%s%s;" (lm.lg.getValue p.arg) lm.lg.AssignOperator compLit
                        {InitFunctionResult.funcBody = ret; localVariables=[]}
                    {AutomaticTestCase.initTestCaseFunc = initTestCaseFunc; testCaseTypeIDsMap = Map.ofList [(t.id, TcvAnyValue)] })
            ret, ret.Head.initTestCaseFunc

    let maxArrLength =
        match t.Kind with
        | Asn1AcnAst.OctetString oS -> oS.maxSize.ToString()
        | _ -> "0"

    createInitFunctionCommon r lm t typeDefinition  funcBody tasInitFunc testCaseFuncs constantInitExpression constantInitExpression [] [] []

let createNullTypeInitFunc (r:Asn1AcnAst.AstRoot)  (lm:LanguageMacros) (t:Asn1AcnAst.Asn1Type) (o :Asn1AcnAst.NullType) (typeDefinition:TypeDefinitionOrReference)  =
    let initNull = lm.init.initNull
    let funcBody (p:CallerScope) v = initNull (lm.lg.getValue p.arg) p.arg.isOptional
    let constantInitExpression = "0"
    let testCaseFuncs: AutomaticTestCase list = [{AutomaticTestCase.initTestCaseFunc = (fun p -> {InitFunctionResult.funcBody = initNull (lm.lg.getValueUnchecked p.arg PartialAccess) p.arg.isOptional; localVariables=[]}); testCaseTypeIDsMap = Map.ofList [(t.id, TcvAnyValue)]} ]
    createInitFunctionCommon r lm t typeDefinition funcBody testCaseFuncs.Head.initTestCaseFunc testCaseFuncs constantInitExpression constantInitExpression [] [] []

let createBitStringInitFunc (r:Asn1AcnAst.AstRoot) (lm:LanguageMacros) (t:Asn1AcnAst.Asn1Type) (o :Asn1AcnAst.BitString   ) (typeDefinition:TypeDefinitionOrReference) (isValidFunction:IsValidFunction option)=
    let initFixSizeBitOrOctString_bytei = lm.init.initFixSizeBitOrOctString_bytei
    let initFixSizeBitOrOctString       = lm.init.initFixSizeBitOrOctString
    let initFixVarSizeBitOrOctString    = lm.init.initFixVarSizeBitOrOctString
    let initTestCaseBitString           = lm.init.initTestCaseBitString
    let funcBody (p:CallerScope) (v:Asn1ValueKind) =
        let bytes =
            match v.ActualValue with
            | BitStringValue iv     -> bitStringValueToByteArray (StringLoc.ByValue iv) |> Seq.toList
            | OctetStringValue iv   -> iv
            | _                     -> raise(BugErrorException "UnexpectedValue")
        let arrsBytes = bytes |> List.mapi(fun i b -> initFixSizeBitOrOctString_bytei (p.arg.joined lm.lg) (lm.lg.getAccess p.arg) ((i + lm.lg.ArrayStartIndex).ToString()) (sprintf "%x" b))
        match o.minSize.uper = o.maxSize.uper with
        | true  -> initFixSizeBitOrOctString (p.arg.joined lm.lg) (lm.lg.getAccess p.arg) arrsBytes
        | false -> initFixVarSizeBitOrOctString (p.arg.joined lm.lg) (lm.lg.getAccess p.arg) (BigInteger arrsBytes.Length) arrsBytes

    let anonyms =
        o.AllCons |>
        List.map DastFold.getValueFromSizeableConstraint |>
        List.collect id |>
        List.map(fun (v,_) -> DAstVariables.printBitStringValueAsCompoundLiteral lm "" o v.Value)

    let tdName = lm.lg.getLongTypedefName typeDefinition

    let testCaseFuncs, tasInitFunc =
        match anonyms with
        | []  ->
            let ii = t.id.SequenceOfLevel + 1
            let i = sprintf "i%d" ii
            let seqOfCase (nSize:BigInteger) =
                let initTestCaseFunc (p:CallerScope) =
                    let nSizeCeiled =  if nSize % 8I = 0I then nSize else (nSize + (8I - nSize % 8I))
                    let funcBody = initTestCaseBitString (p.arg.joined lm.lg) (lm.lg.getAccess p.arg) tdName nSize (nSizeCeiled) i (o.minSize.uper = o.maxSize.uper) false o.minSize.uper p.arg.isOptional
                    {InitFunctionResult.funcBody = funcBody; localVariables=[SequenceOfIndex (ii, None)]}
                {AutomaticTestCase.initTestCaseFunc = initTestCaseFunc; testCaseTypeIDsMap = Map.ofList [(t.id, TcvSizeableTypeValue nSize)] }

            let testCaseFuncs =
                seq {
                    match o.minSize.acn = o.maxSize.acn with
                    | true  -> yield seqOfCase o.minSize.acn
                    | false ->
                        yield seqOfCase o.minSize.acn
                        yield seqOfCase o.maxSize.acn
                        match o.maxSize.acn > 65536I with  //fragmentation cases
                        | true ->
                              yield! fragmentationCases seqOfCase o.maxSize.acn
                        | false -> ()
                } |> Seq.toList
            let zero (p:CallerScope) =
                let nSize = o.maxSize.uper
                let nSizeCeiled =  if nSize % 8I = 0I then nSize else (nSize + (8I - nSize % 8I))
                let isFixedSize =
                    match t.getBaseType r with
                    | None      -> o.isFixedSize
                    | Some bs  ->
                        match bs.Kind with
                        | Asn1AcnAst.BitString bo -> bo.isFixedSize
                        | _                        -> raise(BugErrorException "UnexpectedType")

                let funcBody = initTestCaseBitString (p.arg.joined lm.lg) (lm.lg.getAccess p.arg) tdName nSize (nSizeCeiled) i (isFixedSize) true o.minSize.uper p.arg.isOptional
                let lvars = lm.lg.init.zeroIA5String_localVars ii
                {InitFunctionResult.funcBody = funcBody; localVariables=lvars}
            testCaseFuncs, zero
        | _ ->
            let ret =
                anonyms |>
                List.map(fun compLit ->
                    let retFunc (p:CallerScope) =
                        let ret = sprintf "%s%s%s;" (lm.lg.getValue p.arg) lm.lg.AssignOperator compLit
                        {InitFunctionResult.funcBody = ret; localVariables=[]}
                    {AutomaticTestCase.initTestCaseFunc = retFunc; testCaseTypeIDsMap = Map.ofList [(t.id, TcvAnyValue)] })
            ret, ret.Head.initTestCaseFunc

    let user_aux_functions =
        let funcName            = getFuncNameGeneric typeDefinition ""
        let p = lm.lg.getParamType t CommonTypes.Codec.Decode
        let varName = p.arg.receiverId
        let sStar = lm.lg.getStar p.arg
        let typeDefName = (lm.lg.getLongTypedefName typeDefinition)
        o.namedBitList |>
        List.choose(fun z ->
            match funcName with
            | Some funcName ->
                let nZeroBasedByteIndex = z.resolvedValue / 8I;
                let bitMask = 1 <<< (7 - ((int z.resolvedValue) % 8))
                let sf_body = lm.init.initBitStringAtPos varName sStar funcName typeDefName (ToC z.Name.Value) nZeroBasedByteIndex (bitMask.ToString("X")) z.resolvedValue
                let sf_if = lm.init.initBitStringAtPos_def varName sStar funcName typeDefName (ToC z.Name.Value)
                Some (sf_if, sf_body)
            | None -> None
        )

    let constantInitExpression =
        match o.isFixedSize with
            | true   -> lm.init.initFixSizeBitString tdName o.maxSize.uper (BigInteger o.MaxOctets)
            | false  -> lm.init.initVarSizeBitString tdName o.minSize.uper o.maxSize.uper (BigInteger o.MaxOctets)
<<<<<<< HEAD
    createInitFunctionCommon r lm t typeDefinition funcBody tasInitFunc testCaseFuncs constantInitExpression constantInitExpression [] user_aux_functions []
=======
    createInitFunctionCommon r lm t typeDefinition o.defaultInitVal funcBody tasInitFunc testCaseFuncs constantInitExpression constantInitExpression [] user_aux_functions
>>>>>>> a920a96c

let createBooleanInitFunc (r:Asn1AcnAst.AstRoot) (lm:LanguageMacros) (t:Asn1AcnAst.Asn1Type) (o :Asn1AcnAst.Boolean     ) (typeDefinition:TypeDefinitionOrReference)  =
    let initBoolean = lm.init.initBoolean
    let funcBody (p:CallerScope) (v:Asn1ValueKind) =
        let vl =
            match v.ActualValue with
            | BooleanValue iv   -> iv
            | _                 -> raise(BugErrorException "UnexpectedValue")
        initBoolean (lm.lg.getValue p.arg) vl p.arg.isOptional

    let initTestCaseFunc (vl: bool) (p: CallerScope) =
        {InitFunctionResult.funcBody = initBoolean (lm.lg.getValueUnchecked p.arg PartialAccess) vl p.arg.isOptional; localVariables = []}

    let testCaseFuncs =
        EncodeDecodeTestCase.BooleanAutomaticTestCaseValues r t o |>
        List.map (fun vl -> {AutomaticTestCase.initTestCaseFunc = initTestCaseFunc vl; testCaseTypeIDsMap = Map.ofList [(t.id, TcvAnyValue)] })

    let tasInitFunc (p:CallerScope)  =
        match isValidValueGeneric o.AllCons (=) false  with
        | true    -> {InitFunctionResult.funcBody = initBoolean (lm.lg.getValue p.arg) false p.arg.isOptional; localVariables = []}
        | false     -> {InitFunctionResult.funcBody = initBoolean (lm.lg.getValue p.arg) true p.arg.isOptional; localVariables = []}

    let constantInitExpression = lm.lg.FalseLiteral
    createInitFunctionCommon r lm t typeDefinition funcBody tasInitFunc testCaseFuncs constantInitExpression constantInitExpression [] [] []


let createObjectIdentifierInitFunc (r:Asn1AcnAst.AstRoot) (lm:LanguageMacros) (t:Asn1AcnAst.Asn1Type) (o :Asn1AcnAst.ObjectIdentifier     ) (typeDefinition:TypeDefinitionOrReference) iv =
    let initObjectIdentifier_valid   = lm.init.initObjectIdentifier_valid
    let initObjectIdentifier        = lm.init.initObjectIdentifier
    let funcBody (p:CallerScope) (v:Asn1ValueKind) =
        let bytes =
            match v.ActualValue with
            | ObjOrRelObjIdValue iv   -> iv.Values |> List.map fst
            | _                 -> raise(BugErrorException "UnexpectedValue")
        let arrsBytes = bytes |> List.mapi(fun i b -> initObjectIdentifier_valid (p.arg.joined lm.lg) (lm.lg.getAccess p.arg) ((i+lm.lg.ArrayStartIndex).ToString()) b)
        initObjectIdentifier (p.arg.joined lm.lg) (lm.lg.getAccess p.arg) (BigInteger arrsBytes.Length) arrsBytes
    let testCaseFuncs =
        EncodeDecodeTestCase.ObjectIdentifierAutomaticTestCaseValues r t o |>
        List.map (fun vl ->
            {AutomaticTestCase.initTestCaseFunc = (fun (p:CallerScope) ->
                let arrsBytes = vl |> List.mapi(fun i b -> initObjectIdentifier_valid (p.arg.joined lm.lg) (lm.lg.getAccess p.arg) ((i+lm.lg.ArrayStartIndex).ToString()) b)
                {InitFunctionResult.funcBody = initObjectIdentifier (p.arg.joined lm.lg) (lm.lg.getAccess p.arg) (BigInteger vl.Length)  arrsBytes; localVariables = []}); testCaseTypeIDsMap = Map.ofList [(t.id, TcvAnyValue)] })

    let tasInitFunc (p:CallerScope)  =
        {InitFunctionResult.funcBody = initObjectIdentifier (p.arg.joined lm.lg) (lm.lg.getAccess p.arg) 0I []; localVariables = []}

    let constantInitExpression = lm.init.initObjectIdentifierAsExpr ()
    createInitFunctionCommon r lm t typeDefinition funcBody tasInitFunc testCaseFuncs constantInitExpression constantInitExpression [] [] []

let createTimeTypeInitFunc (r:Asn1AcnAst.AstRoot)  (lm:LanguageMacros) (t:Asn1AcnAst.Asn1Type) (o :Asn1AcnAst.TimeType     ) (typeDefinition:TypeDefinitionOrReference) iv =
    let init_Asn1LocalTime                  = lm.init.init_Asn1LocalTime
    let init_Asn1UtcTime                    = lm.init.init_Asn1UtcTime
    let init_Asn1LocalTimeWithTimeZone      = lm.init.init_Asn1LocalTimeWithTimeZone
    let init_Asn1Date                       = lm.init.init_Asn1Date
    let init_Asn1Date_LocalTime             = lm.init.init_Asn1Date_LocalTime
    let init_Asn1Date_UtcTime               = lm.init.init_Asn1Date_UtcTime
    let init_Asn1Date_LocalTimeWithTimeZone = lm.init.init_Asn1Date_LocalTimeWithTimeZone

    let initByValue (p:CallerScope) (iv:Asn1DateTimeValue) =
        match iv with
        |Asn1LocalTimeValue                  tv        -> init_Asn1LocalTime (p.arg.joinedUnchecked lm.lg FullAccess) (lm.lg.getAccess p.arg) tv
        |Asn1UtcTimeValue                    tv        -> init_Asn1UtcTime (p.arg.joinedUnchecked lm.lg FullAccess) (lm.lg.getAccess p.arg) tv
        |Asn1LocalTimeWithTimeZoneValue      (tv,tz)   -> init_Asn1LocalTimeWithTimeZone (p.arg.joinedUnchecked lm.lg FullAccess) (lm.lg.getAccess p.arg) tv tz
        |Asn1DateValue                       dt        -> init_Asn1Date (p.arg.joinedUnchecked lm.lg FullAccess) (lm.lg.getAccess p.arg) dt
        |Asn1Date_LocalTimeValue             (dt,tv)   -> init_Asn1Date_LocalTime (p.arg.joinedUnchecked lm.lg FullAccess) (lm.lg.getAccess p.arg) dt tv
        |Asn1Date_UtcTimeValue               (dt,tv)   -> init_Asn1Date_UtcTime  (p.arg.joinedUnchecked lm.lg FullAccess) (lm.lg.getAccess p.arg) dt tv
        |Asn1Date_LocalTimeWithTimeZoneValue (dt,tv,tz)-> init_Asn1Date_LocalTimeWithTimeZone (p.arg.joinedUnchecked lm.lg FullAccess) (lm.lg.getAccess p.arg) dt tv tz

    let funcBody (p:CallerScope) (v:Asn1ValueKind) =
        match v.ActualValue with
        | TimeValue iv   -> initByValue p iv
        | _              -> raise(BugErrorException "UnexpectedValue")

    let atvs = EncodeDecodeTestCase.TimeTypeAutomaticTestCaseValues r t o
    let testCaseFuncs =
        atvs |>
        List.map (fun vl ->
            {AutomaticTestCase.initTestCaseFunc = (fun (p:CallerScope) ->
                {InitFunctionResult.funcBody = initByValue p vl; localVariables = []}); testCaseTypeIDsMap = Map.ofList [(t.id, TcvAnyValue)] })

    let tasInitFunc (p:CallerScope)  =
        {InitFunctionResult.funcBody = initByValue p atvs.Head; localVariables = []}
    let constantInitExpression =
        match o.timeClass with
        |Asn1LocalTime                  _-> lm.init.init_Asn1LocalTimeExpr ()
        |Asn1UtcTime                    _-> lm.init.init_Asn1UtcTimeExpr ()
        |Asn1LocalTimeWithTimeZone      _-> lm.init.init_Asn1LocalTimeWithTimeZoneExpr ()
        |Asn1Date                        -> lm.init.init_Asn1DateExpr ()
        |Asn1Date_LocalTime             _-> lm.init.init_Asn1Date_LocalTimeExpr ()
        |Asn1Date_UtcTime               _-> lm.init.init_Asn1Date_UtcTimeExpr ()
        |Asn1Date_LocalTimeWithTimeZone _-> lm.init.init_Asn1Date_LocalTimeWithTimeZoneExpr ()

    createInitFunctionCommon r lm t typeDefinition funcBody tasInitFunc testCaseFuncs constantInitExpression constantInitExpression [] [] []

let mergeMaps (m1:Map<'key,'value>) (m2:Map<'key,'value>) =
    Map.fold (fun (nm:Map<'key,'value>) key value -> match nm.ContainsKey key with false -> nm.Add(key,value) | true -> nm) m1 m2


let createEnumeratedInitFunc (r: Asn1AcnAst.AstRoot) (lm: LanguageMacros) (t: Asn1AcnAst.Asn1Type) (o: Asn1AcnAst.Enumerated)  (typeDefinition: TypeDefinitionOrReference) iv =
    let initEnumerated = lm.init.initEnumerated

<<<<<<< HEAD
    let enumClassName =
        match ST.lang with
        | ProgrammingLanguage.Scala ->
            match typeDefinition with
            | ReferenceToExistingDefinition r -> r.typedefName
            | TypeDefinition t -> t.typedefName
        | _ -> ""

    let getEnumBackendName (defOrRef: TypeDefinitionOrReference option) (nm: Asn1AcnAst.NamedItem) =
            let itemname =
                match ST.lang with
                | ProgrammingLanguage.Scala -> ToC nm.scala_name
                | _ -> (lm.lg.getNamedItemBackendName defOrRef nm)
            itemname
=======

>>>>>>> a920a96c

    let funcBody (p:CallerScope) (v:Asn1ValueKind) =
        let vl =
            match v.ActualValue with
            | EnumValue iv      -> o.items |> Seq.find(fun x -> x.Name.Value = iv)
            | _                 -> raise(BugErrorException "UnexpectedValue")
<<<<<<< HEAD
        initEnumerated (lm.lg.getValue p.arg) (getEnumBackendName (Some typeDefinition) vl) enumClassName p.arg.isOptional
=======
        initEnumerated (lm.lg.getValue p.arg) (lm.lg.getNamedItemBackendName (Some typeDefinition) vl) 
>>>>>>> a920a96c

    let testCaseFuncs =
        EncodeDecodeTestCase.EnumeratedAutomaticTestCaseValues2 r t o |>
        List.map (fun vl ->
            {
<<<<<<< HEAD
                AutomaticTestCase.initTestCaseFunc = (fun (p:CallerScope) -> {InitFunctionResult.funcBody = initEnumerated (lm.lg.getValueUnchecked p.arg PartialAccess) (getEnumBackendName (Some typeDefinition) vl) enumClassName p.arg.isOptional; localVariables=[]});
                testCaseTypeIDsMap = Map.ofList [(t.id, (TcvEnumeratedValue vl.Name.Value))]
=======
                AutomaticTestCase.initTestCaseFunc = (fun (p:CallerScope) -> {InitFunctionResult.funcBody = initEnumerated (lm.lg.getValue p.arg) (lm.lg.getNamedItemBackendName (Some typeDefinition) vl); localVariables=[]}); 
                testCaseTypeIDsMap = Map.ofList [(t.id, (TcvEnumeratedValue vl.Name.Value))] 
>>>>>>> a920a96c
            })
    let constantInitExpression = lm.lg.getNamedItemBackendName  (Some typeDefinition) o.items.Head
    createInitFunctionCommon r lm t typeDefinition funcBody testCaseFuncs.Head.initTestCaseFunc testCaseFuncs constantInitExpression constantInitExpression [] [] []

let getChildExpression (lm:LanguageMacros) (childType:Asn1Type) =
    match childType.initFunction.initFunction with
    | Some cn when childType.isComplexType ->
        match ST.lang with
        | ProgrammingLanguage.Scala -> cn.funcName + (scalaInitMethSuffix childType.Kind)
        | _ -> cn.funcName // TODO: Quid C ????
    | _ -> childType.initFunction.initExpression

let getChildExpressionGlobal (lm:LanguageMacros) (childType:Asn1Type) =
    match childType.initFunction.initGlobal with
    | Some cn when childType.isComplexType -> cn.globalName
    | _ -> childType.initFunction.initExpressionGlobal

let createSequenceOfInitFunc (r:Asn1AcnAst.AstRoot) (lm:LanguageMacros) (t:Asn1AcnAst.Asn1Type) (o :Asn1AcnAst.SequenceOf  ) (typeDefinition:TypeDefinitionOrReference) (childType:Asn1Type)  =
    let initFixedSequenceOf                     = lm.init.initFixedSequenceOf
    let initVarSizeSequenceOf                   = lm.init.initVarSizeSequenceOf
    let initTestCaseSizeSequenceOf_innerItem    = lm.init.initTestCaseSizeSequenceOf_innerItem
    let initTestCaseSizeSequenceOf              = lm.init.initTestCaseSizeSequenceOf
    let initChildWithInitFunc                   = lm.init.initChildWithInitFunc
    let funcBody (p:CallerScope) (v:Asn1ValueKind) =
        let vl =
            match v.ActualValue with
            | SeqOfValue childVals ->
                childVals |>
                List.mapi(fun i chv ->
                    let new_arg = lm.lg.getArrayItem p.arg ((i+lm.lg.ArrayStartIndex).ToString()) childType.isIA5String
                    let ret = childType.initFunction.initByAsn1Value ({p with arg = new_arg}) chv.kind
                    match lm.lg.supportsStaticVerification with
                    | false     -> ret
                    | true   when i>0 -> ret
                    | true   ->
                        // in the first array we have to emit a pragma Annotate false_positive, otherwise gnatprove emit an error
                        let pragma = lm.init.initSequence_pragma (p.arg.joined lm.lg)
                        ret + pragma
                    )
            | _               -> raise(BugErrorException "UnexpectedValue")
        match o.isFixedSize with
        | true  -> initFixedSequenceOf vl
        | false -> initVarSizeSequenceOf (p.arg.joined lm.lg) (lm.lg.getAccess p.arg) (BigInteger vl.Length) vl

    let ii = t.id.SequenceOfLevel + 1
    let i = sprintf "i%d" (t.id.SequenceOfLevel + 1)
    let testCaseFuncs =
        let seqOfCase (childTestCases : AutomaticTestCase list) (nSize:BigInteger)  =
                match childTestCases with
                | []    ->
                    let initTestCaseFunc (p:CallerScope) =
                        {InitFunctionResult.funcBody = ""; localVariables = []}
                    {AutomaticTestCase.initTestCaseFunc = initTestCaseFunc; testCaseTypeIDsMap = Map.ofList [(t.id, TcvSizeableTypeValue nSize)] }
                | atc::[] ->
                    let initTestCaseFunc (p:CallerScope) =
                        let childCase = atc.initTestCaseFunc ({p with arg = lm.lg.getArrayItem p.arg i childType.isIA5String})
                        let funcBody = initTestCaseSizeSequenceOf (p.arg.joinedUnchecked lm.lg FullAccess) (lm.lg.getAccess p.arg) None nSize (o.minSize.uper = o.maxSize.uper) [childCase.funcBody] false i
                        {InitFunctionResult.funcBody = funcBody; localVariables= (SequenceOfIndex (ii, None))::childCase.localVariables }
                    let combinedTestCase = atc.testCaseTypeIDsMap.Add(t.id, TcvSizeableTypeValue nSize)
                    {AutomaticTestCase.initTestCaseFunc = initTestCaseFunc; testCaseTypeIDsMap = combinedTestCase }
                | _             ->
                    let initTestCaseFunc (p:CallerScope) =
                        let arrsInnerItems, childLocalVars =
                            childTestCases |>
                            List.mapi(fun idx atc ->
                                let sChildItem = atc.initTestCaseFunc ({p with arg = lm.lg.getArrayItem p.arg  i childType.isIA5String})
                                let funcBody = initTestCaseSizeSequenceOf_innerItem (idx=0) (idx = childTestCases.Length-1) idx.AsBigInt sChildItem.funcBody i (BigInteger childTestCases.Length)
                                (funcBody, (SequenceOfIndex (ii, None))::sChildItem.localVariables)) |>
                            List.unzip
                        let funcBody = initTestCaseSizeSequenceOf (p.arg.joinedUnchecked lm.lg FullAccess) (lm.lg.getAccess p.arg) None  nSize (o.minSize.uper = o.maxSize.uper) arrsInnerItems true i
                        {InitFunctionResult.funcBody = funcBody; localVariables= (SequenceOfIndex (ii, None))::(childLocalVars |> List.collect id)}
                    let combinedTestCase =
                        let thisCase = Map.ofList [(t.id, TcvSizeableTypeValue nSize)]
                        childTestCases |> List.fold(fun (newMap:Map<ReferenceToType, TestCaseValue>) atc -> mergeMaps newMap atc.testCaseTypeIDsMap) thisCase
                    {AutomaticTestCase.initTestCaseFunc = initTestCaseFunc; testCaseTypeIDsMap = combinedTestCase }
        match r.args.generateAutomaticTestCases with
        | true  ->
            let seqOfCase_aux (nSize:BigInteger) =
                match nSize > 0I with
                | true ->
                    let totalChildAtcs = childType.initFunction.automaticTestCases.Length
                    let childTestCases = childType.initFunction.automaticTestCases
                    let test_case_bundles = int (totalChildAtcs.AsBigInt / nSize)
                    let last_test_case_bundle_size = int (totalChildAtcs.AsBigInt % nSize)
                    seq {
                        for i in [1..test_case_bundles] do
                            let bund_cases = childTestCases |> Seq.skip ((i-1) * (int nSize)) |> Seq.take (int nSize) |> Seq.toList
                            yield seqOfCase bund_cases nSize

                        if (last_test_case_bundle_size > 0) then
                            let last_bund_cases = childTestCases |> Seq.skip (test_case_bundles * (int nSize)) |> Seq.take (last_test_case_bundle_size) |> Seq.toList
                            yield seqOfCase last_bund_cases nSize

                    } |> Seq.toList
                | false -> []

            seq {
                match o.minSize.acn = o.maxSize.acn with
                | true  -> yield! seqOfCase_aux o.minSize.acn
                | false ->
                    yield! seqOfCase_aux o.maxSize.acn
                    yield! seqOfCase_aux o.minSize.acn
                    match o.maxSize.acn > 65536I with  //fragmentation cases
                    | true ->
                            yield! (fragmentationCases seqOfCase_aux o.maxSize.acn |> List.collect id)
                    | false -> ()
            } |> Seq.toList
        | false  -> []

    let initTasFunction, nonEmbeddedChildrenFuncs =
        let initTasFunction (p:CallerScope) =
            let initCountValue = Some o.minSize.uper
            let chp = {p with arg = lm.lg.getArrayItem p.arg i childType.isIA5String}
            let childInitRes_funcBody, childInitRes_localVariables =
                match childType.initFunction.initProcedure with
                | None  ->
                    let childInitRes = childType.initFunction.initTas chp
                    childInitRes.funcBody, childInitRes.localVariables
                | Some initProc  ->
                    initChildWithInitFunc (lm.lg.getPointer chp.arg) initProc.funcName, []
            let isFixedSize =
                match t.getBaseType r with
                | None      -> o.isFixedSize
                | Some bs  ->
                    match bs.Kind with
                    | Asn1AcnAst.SequenceOf bo -> bo.isFixedSize
                    | _                        -> raise(BugErrorException "UnexpectedType")

            let funcBody = initTestCaseSizeSequenceOf (p.arg.joined lm.lg) (lm.lg.getAccess p.arg) initCountValue o.maxSize.uper (isFixedSize) [childInitRes_funcBody] false i
            {InitFunctionResult.funcBody = funcBody; localVariables= (SequenceOfIndex (ii, None))::childInitRes_localVariables }
        let nonEmbeddedChildrenFuncs =
            match childType.initFunction.initProcedure with
            | None  -> []
            | Some _ when r.args.generateConstInitGlobals  -> []
            | Some _  -> [childType.initFunction]

        initTasFunction, nonEmbeddedChildrenFuncs

    let childInitExpr = getChildExpression lm childType
    let childInitGlobal = getChildExpressionGlobal lm childType
<<<<<<< HEAD
    let constantInitExpression childExpr =
        match o.isFixedSize with
        | true  -> lm.init.initFixSizeSequenceOfExpr (typeDefinition.longTypedefName2 lm.lg.hasModules) o.maxSize.uper childExpr
        | false -> lm.init.initVarSizeSequenceOfExpr (typeDefinition.longTypedefName2 lm.lg.hasModules) o.minSize.uper o.maxSize.uper childExpr
    let initExpr = constantInitExpression childInitExpr
    let initExprGlob = constantInitExpression childInitGlobal
    createInitFunctionCommon r lm t typeDefinition funcBody initTasFunction testCaseFuncs initExpr initExprGlob nonEmbeddedChildrenFuncs [] []
=======
    let constantInitExpression childExpr = 
        let sTypeDef = lm.lg.getLongTypedefName typeDefinition
        match o.isFixedSize with
        | true  -> lm.init.initFixSizeSequenceOfExpr sTypeDef o.maxSize.uper childExpr
        | false -> lm.init.initVarSizeSequenceOfExpr sTypeDef o.minSize.uper o.maxSize.uper childExpr
    createInitFunctionCommon r lm t typeDefinition initVal funcBody initTasFunction testCaseFuncs (constantInitExpression childInitExpr) (constantInitExpression childInitGlobal) nonEmbeddedChildrenFuncs []
>>>>>>> a920a96c

let createSequenceInitFunc (r:Asn1AcnAst.AstRoot) (lm:LanguageMacros) (t:Asn1AcnAst.Asn1Type) (o :Asn1AcnAst.Sequence) (typeDefinition:TypeDefinitionOrReference) (children:SeqChildInfo list) =
    let initSequence                        = lm.init.initSequence
    let initSequence_optionalChild          = lm.init.initSequence_optionalChild
    let initTestCase_sequence_child         = lm.init.initTestCase_sequence_child
    let initTestCase_sequence_child_opt     = lm.init.initTestCase_sequence_child_opt
    let initChildWithInitFunc               = lm.init.initChildWithInitFunc
    let initSequence_emptySeq               = lm.init.initSequence_emptySeq
    let initByAsn1ValueFnc (p:CallerScope) (v:Asn1ValueKind) =

        let childrenRet =
            match v.ActualValue with
            | SeqValue iv     ->
                children |>
                List.choose(fun seqChild ->
                    match seqChild with
                    | Asn1Child seqChild   ->
                        match iv |> Seq.tryFind(fun chv -> chv.name = seqChild.Name.Value) with
                        | None  ->
                            match seqChild.Optionality with
                            | None      -> None
                            | Some _    -> Some (initSequence_optionalChild (p.arg.joined lm.lg) (lm.lg.getAccess p.arg) (lm.lg.getAsn1ChildBackendName seqChild) "0" "")
                        | Some chv  ->
                            let chContent = seqChild.Type.initFunction.initByAsn1Value ({p with arg = lm.lg.getSeqChild p.arg (lm.lg.getAsn1ChildBackendName seqChild) seqChild.Type.isIA5String seqChild.Optionality.IsSome}) chv.Value.kind
                            match seqChild.Optionality with
                            | None      -> Some chContent
                            | Some _    -> Some (initSequence_optionalChild (p.arg.joined lm.lg) (lm.lg.getAccess p.arg) (lm.lg.getAsn1ChildBackendName seqChild) "1" chContent)
                    | AcnChild _     -> None)

            | _               -> raise(BugErrorException "UnexpectedValue")
        initSequence childrenRet

    let testCaseFuncs =
        let asn1Children =
            children |>
            List.choose(fun c -> match c with Asn1Child x -> Some x | _ -> None) |>
            List.filter(fun z ->
                match z.Type.Kind with
                | NullType _ -> match z.Optionality with Some Asn1AcnAst.AlwaysPresent -> true | _ -> false
                | _ -> true) |>
            List.filter(fun z -> match z.Optionality with Some Asn1AcnAst.AlwaysAbsent -> false | _ -> true)

        let handleChild  (ch:Asn1Child)  =
            let len = ch.Type.initFunction.automaticTestCases.Length
            ch.Type.initFunction.automaticTestCases |>
            List.collect(fun atc ->
                let presentFunc  =
                    let initTestCaseFunc (p:CallerScope) =
                        let newArg = lm.lg.getSeqChild p.arg (lm.lg.getAsn1ChildBackendName ch) ch.Type.isIA5String ch.Optionality.IsSome
                        let chP = {p with arg = newArg}
                        let chContent =  atc.initTestCaseFunc chP
                        let funcBody = initTestCase_sequence_child (p.arg.joined lm.lg) (lm.lg.getAccess p.arg) (lm.lg.getAsn1ChildBackendName ch) chContent.funcBody ch.Optionality.IsSome ch.Type.initFunction.initExpression
                        {InitFunctionResult.funcBody = funcBody; localVariables = chContent.localVariables }
                    let combinedTestCase: Map<ReferenceToType,TestCaseValue> =
                        match atc.testCaseTypeIDsMap.ContainsKey ch.Type.id with
                        | true      -> atc.testCaseTypeIDsMap
                        | false     -> atc.testCaseTypeIDsMap.Add(ch.Type.id, TcvAnyValue)
                    {AutomaticTestCase.initTestCaseFunc = initTestCaseFunc; testCaseTypeIDsMap = combinedTestCase }
                let nonPresenceFunc =
                    let initTestCaseFunc (p:CallerScope) =
                        let funcBody = initTestCase_sequence_child_opt (p.arg.joined lm.lg) (lm.lg.getAccess p.arg) (lm.lg.getAsn1ChildBackendName ch)
                        {InitFunctionResult.funcBody = funcBody; localVariables = [] }
                    {AutomaticTestCase.initTestCaseFunc = initTestCaseFunc; testCaseTypeIDsMap = Map.empty }
                match ch.Optionality with
                | None                              -> [presentFunc]
                | Some (Asn1AcnAst.Optional opt)    -> [presentFunc; nonPresenceFunc]
                | Some (Asn1AcnAst.AlwaysAbsent)    -> [nonPresenceFunc]
                | Some (Asn1AcnAst.AlwaysPresent)   -> [presentFunc] )

        let generateCases   (children : Asn1Child list) : AutomaticTestCase list=
            let childrenATCs =
                children |>
                List.map(fun c ->
                    let childAtcs = handleChild c |> Seq.toArray
                    (c, childAtcs, childAtcs.Length)) |>
                List.filter(fun (_,_,ln) -> ln > 0)
            match childrenATCs with
            | []    -> []
            | _     ->
                let (_,_,mxAtcs) = childrenATCs |> List.maxBy(fun (_,_,len) -> len)
                let testCases =
                    [0 .. mxAtcs - 1] |>
                    List.map(fun seqTestCaseIndex ->
                        let children_ith_testCase =
                            childrenATCs  |>
                            List.map(fun (c,childCases,ln) -> childCases.[seqTestCaseIndex % ln])
                        match children_ith_testCase with
                        | []        -> raise(BugErrorException "")
                        | c1::[]    -> c1
                        | c1::cs    ->
                            cs |> List.fold(fun (st:AutomaticTestCase) (cur:AutomaticTestCase) ->
                                    let combineFnc (p:CallerScope) =
                                        let partA = st.initTestCaseFunc p
                                        let partB = cur.initTestCaseFunc p
                                        let funcBody = [partA.funcBody; partB.funcBody] |> Seq.StrJoin "\n"
                                        {InitFunctionResult.funcBody = funcBody; localVariables = partA.localVariables@partB.localVariables }
                                    let combinedTestCases = mergeMaps st.testCaseTypeIDsMap cur.testCaseTypeIDsMap
                                    {AutomaticTestCase.initTestCaseFunc = combineFnc; testCaseTypeIDsMap = combinedTestCases } ) c1 )

                testCases

        match r.args.generateAutomaticTestCases with
        | true  ->  generateCases  asn1Children
        | false ->  []
    let initTasFunction, nonEmbeddedChildrenFuncs =
        let handleChild  (p:CallerScope) (ch:Asn1Child) : (InitFunctionResult*InitFunction option) =
            let nonEmbeddedChildrenFunc =
                match lm.lg.initMethod with
                | Procedure when r.args.generateConstInitGlobals -> None
                | _ -> Some ch.Type.initFunction
            let presentFunc (defaultValue  : Asn1AcnAst.Asn1Value option) =
                let chP = {p with arg = lm.lg.getSeqChild p.arg (lm.lg.getAsn1ChildBackendName ch) ch.Type.isIA5String ch.Optionality.IsSome}
                match defaultValue with
                | None  ->
                    match ch.Type.initFunction.initProcedure with
                    | None  ->
                        match ch.Type.typeDefinitionOrReference with
                        | ReferenceToExistingDefinition    rf   when (not rf.definedInRtl) ->
                            let fncName = (ch.Type.typeDefinitionOrReference.longTypedefName2 lm.lg.hasModules) + (lm.init.methodNameSuffix())
                            let chContent =  initChildWithInitFunc (lm.lg.getPointer chP.arg) (fncName)
                            let funcBody = initTestCase_sequence_child (p.arg.joined lm.lg) (lm.lg.getAccess p.arg) (lm.lg.getAsn1ChildBackendName ch) chContent ch.Optionality.IsSome ch.Type.initFunction.initExpression
                            {InitFunctionResult.funcBody = funcBody; localVariables = [] }, nonEmbeddedChildrenFunc
                        | _       ->
                            let fnc = ch.Type.initFunction.initTas
                            let chContent =  fnc chP
                            let funcBody = initTestCase_sequence_child (p.arg.joined lm.lg) (lm.lg.getAccess p.arg) (lm.lg.getAsn1ChildBackendName ch) chContent.funcBody ch.Optionality.IsSome ch.Type.initFunction.initExpression
                            {InitFunctionResult.funcBody = funcBody; localVariables = chContent.localVariables }, None

                    | Some initProc  ->
                        let chContent =  initChildWithInitFunc (lm.lg.getPointer chP.arg) (initProc.funcName)
                        let funcBody = initTestCase_sequence_child (p.arg.joined lm.lg) (lm.lg.getAccess p.arg) (lm.lg.getAsn1ChildBackendName ch) chContent ch.Optionality.IsSome ch.Type.initFunction.initExpression
                        {InitFunctionResult.funcBody = funcBody; localVariables = [] }, nonEmbeddedChildrenFunc
                | Some dv    ->
                    let fnc = ch.Type.initFunction.initByAsn1Value
                    let chContent =  fnc chP (mapValue dv).kind
                    let funcBody = initTestCase_sequence_child (p.arg.joined lm.lg) (lm.lg.getAccess p.arg) (lm.lg.getAsn1ChildBackendName ch) chContent ch.Optionality.IsSome ch.Type.initFunction.initExpression
                    {InitFunctionResult.funcBody = funcBody; localVariables = [] }, nonEmbeddedChildrenFunc


            let nonPresenceFunc () =
                let funcBody = initTestCase_sequence_child_opt (p.arg.joined lm.lg) (lm.lg.getAccess p.arg) (lm.lg.getAsn1ChildBackendName ch)
                {InitFunctionResult.funcBody = funcBody; localVariables = [] }, None
            match ch.Optionality with
            | None                              -> presentFunc None
            | Some (Asn1AcnAst.Optional opt)    -> presentFunc opt.defaultValue
            | Some (Asn1AcnAst.AlwaysAbsent)    -> nonPresenceFunc ()
            | Some (Asn1AcnAst.AlwaysPresent)   -> presentFunc None
        let asn1Children = children |> List.choose(fun c -> match c with Asn1Child x -> Some x | _ -> None)
        let initTasFunction (p:CallerScope) =
            match asn1Children with
            | []    ->
                let initEmptySeq = initSequence_emptySeq (p.arg.joined lm.lg)
                {InitFunctionResult.funcBody = initEmptySeq; localVariables = []}
            | _     ->
                asn1Children |>
                List.fold(fun (cr) ch ->
                        let chResult, _ = handleChild p ch
                        let newFuncBody = cr.funcBody + "\n" + chResult.funcBody
                        {InitFunctionResult.funcBody = newFuncBody; localVariables = cr.localVariables@chResult.localVariables}
                    ) {InitFunctionResult.funcBody = ""; localVariables = []}
        let dummyScope = {CallerScope.modName = ""; arg = Selection.valueEmptyPath "dummy"}
        let nonEmbeddedChildrenFuncs = asn1Children |> List.choose(fun ch -> handleChild dummyScope ch |> snd)
        initTasFunction, nonEmbeddedChildrenFuncs

    let constantInitExpression getChildExpr =
        let nonEmptyChildren =
            children |>
            List.choose(fun c -> match c with Asn1Child x -> Some x | _ -> None) |>
            List.map (fun c ->
                let childName = lm.lg.getAsn1ChildBackendName c
<<<<<<< HEAD
                let childExp = getChildExpr lm c.Type
                lm.init.initSequenceChildExpr childName childExp c.Optionality.IsSome (c.Optionality |> Option.exists (fun opt -> opt = Asn1AcnAst.Asn1Optionality.AlwaysAbsent)))
=======
                let childExp = getChildExpr lm c.Type 
                let exprMethodCall = lm.lg.init.initMethSuffix c.Type.Kind
                lm.init.initSequenceChildExpr childName (childExp + exprMethodCall)) 
>>>>>>> a920a96c
        let arrsOptionalChildren =
            children |>
            List.choose(fun c -> match c with Asn1Child x -> Some x | _ -> None) |>
            List.choose (fun c ->
                match c.Optionality with
                | None -> None
                | Some (Asn1AcnAst.Optional opt)    -> Some (lm.init.initSequenceOptionalChildExpr (lm.lg.getAsn1ChildBackendName c) 1I)
                | Some (Asn1AcnAst.AlwaysAbsent)    -> Some (lm.init.initSequenceOptionalChildExpr (lm.lg.getAsn1ChildBackendName c) 0I)
                | Some (Asn1AcnAst.AlwaysPresent)   -> Some (lm.init.initSequenceOptionalChildExpr (lm.lg.getAsn1ChildBackendName c) 1I)                )
        let tdName = (typeDefinition.longTypedefName2 lm.lg.hasModules)
        match nonEmptyChildren with
        | [] -> lm.lg.getEmptySequenceInitExpression tdName
        | _  -> lm.init.initSequenceExpr tdName (lm.lg.getSequenceTypeDefinition o.typeDef).exist nonEmptyChildren arrsOptionalChildren

    let init = constantInitExpression getChildExpression
    let initGlob = constantInitExpression getChildExpressionGlobal
    createInitFunctionCommon r lm t typeDefinition initByAsn1ValueFnc
        initTasFunction testCaseFuncs
        init initGlob  nonEmbeddedChildrenFuncs [] []

let createChoiceInitFunc (r:Asn1AcnAst.AstRoot) (lm:LanguageMacros) (t:Asn1AcnAst.Asn1Type) (o :Asn1AcnAst.Choice) (typeDefinition:TypeDefinitionOrReference) (children:ChChildInfo list)  =
    let initTestCase_choice_child   = lm.init.initTestCase_choice_child
    let initChildWithInitFunc       = lm.init.initChildWithInitFunc
    let initChoice                  = lm.init.initChoice

    let typeDefinitionName = typeDefinition.longTypedefName2 lm.lg.hasModules
    let funcBody (p:CallerScope) (v:Asn1ValueKind) =
        let childrenOut =
            match v.ActualValue with
            | ChValue iv     ->
                children |>
                List.choose(fun chChild ->
                    match chChild.Name.Value = iv.name with
                    | false -> None
                    | true  ->
                        let sChildTypeName = chChild.chType.typeDefinitionOrReference.longTypedefName2 lm.lg.hasModules
                        let sChoiceTypeName = typeDefinition.longTypedefName2 lm.lg.hasModules
                        let sChildName = (lm.lg.getAsn1ChChildBackendName chChild)
                        let sChildTempVarName = (ToC chChild.chType.id.AsString) + "_tmp"

                        let chContent =
                            match lm.lg.init.choiceComponentTempInit with
                            | false ->
                                chChild.chType.initFunction.initByAsn1Value ({p with arg = lm.lg.getChChild p.arg (lm.lg.getAsn1ChChildBackendName chChild) chChild.chType.isIA5String}) iv.Value.kind
                            | true ->
                                chChild.chType.initFunction.initByAsn1Value ({CallerScope.modName = t.id.ModName; arg = Selection.valueEmptyPath sChildTempVarName}) iv.Value.kind
                        Some (initChoice (p.arg.joined lm.lg) (lm.lg.getAccess p.arg) chContent (lm.lg.presentWhenName (Some typeDefinition) chChild) sChildName sChildTypeName sChoiceTypeName sChildTempVarName (extractDefaultInitValue chChild.chType.Kind) lm.lg.init.choiceComponentTempInit)
                        )

            | _               -> raise(BugErrorException "UnexpectedValue")
        childrenOut |> Seq.head


<<<<<<< HEAD
    let testCaseFuncs =
        let handleChild  (ch:ChChildInfo)  =
            let sChildID (p:CallerScope) =
                match ST.lang with
                | ProgrammingLanguage.Scala -> (lm.lg.presentWhenName (Some typeDefinition) ch)
                | _ -> (ToC ch._present_when_name_private) + "_PRESENT"
=======
    let testCaseFuncs = 
        let handleChild  (ch:ChChildInfo)  =                 
            let sChildID (p:CallerScope) = (lm.lg.presentWhenName (Some typeDefinition) ch)
                //match ST.lang with
                //| ProgrammingLanguage.Scala -> (lm.lg.presentWhenName (Some typeDefinition) ch)
                //| _ -> (ToC ch._present_when_name_private) + "_PRESENT"
>>>>>>> a920a96c


            let len = ch.chType.initFunction.automaticTestCases.Length
            let sChildName = (lm.lg.getAsn1ChChildBackendName ch)
            let sChildTypeDef = ch.chType.typeDefinitionOrReference.longTypedefName2 lm.lg.hasModules
            let sChildTempVarName = (ToC ch.chType.id.AsString) + "_tmp"
            ch.chType.initFunction.automaticTestCases |> Seq.toList |>
            List.map(fun atc ->
                let fnc = atc.initTestCaseFunc
                let presentFunc (p:CallerScope) =
                    let childContent_funcBody, childContent_localVariables =
                        let childContent =
                            match ST.lang with
                            | ProgrammingLanguage.Scala ->
                                match lm.lg.init.choiceComponentTempInit with
                                | false ->  fnc {p with arg = lm.lg.getChChild p.arg sChildTempVarName ch.chType.isIA5String}
                                | true   -> fnc {p with arg = Selection.valueEmptyPath (sChildName + "_tmp")}
                            | _ ->
                                match lm.lg.init.choiceComponentTempInit with
                                | false  -> fnc {p with arg = lm.lg.getChChild p.arg sChildName ch.chType.isIA5String}
                                | true   -> fnc {p with arg = Selection.valueEmptyPath (sChildName + "_tmp")}
                        childContent.funcBody, childContent.localVariables

                    let sChildTempDefaultInit =
                        match ST.lang with
                        | ProgrammingLanguage.Scala ->
                            sChildTypeDef + (lm.init.methodNameSuffix()) + "()"
                        | _ -> (extractDefaultInitValue ch.chType.Kind)
                    let funcBody = initTestCase_choice_child (p.arg.joinedUnchecked lm.lg PartialAccess) (lm.lg.getAccess p.arg) childContent_funcBody (sChildID p) sChildName  sChildTypeDef typeDefinitionName sChildTempVarName sChildTempDefaultInit p.arg.isOptional
                    {InitFunctionResult.funcBody = funcBody; localVariables = childContent_localVariables}
                let combinedTestCase =
                    match atc.testCaseTypeIDsMap.ContainsKey ch.chType.id with
                    | true      -> atc.testCaseTypeIDsMap
                    | false     -> atc.testCaseTypeIDsMap.Add(ch.chType.id, TcvAnyValue)
                {AutomaticTestCase.initTestCaseFunc = presentFunc; testCaseTypeIDsMap = combinedTestCase } )

        match r.args.generateAutomaticTestCases with
        | true  ->
            children |>
            //if some alternatives have restricted to always ABSENT (via WITH COMPONENTS constraint) then do not produce a test case for them.
            List.filter (fun c -> c.Optionality.IsNone || c.Optionality = (Some Asn1AcnAst.Asn1ChoiceOptionality.ChoiceAlwaysPresent)) |>
            List.collect handleChild
        | false -> []


    let initTasFunction (p:CallerScope) =
        let handleChild  (ch:ChChildInfo)  =
            let sChildName = (lm.lg.getAsn1ChChildBackendName ch)
            let sChildTypeDef = ch.chType.typeDefinitionOrReference.longTypedefName2 lm.lg.hasModules
            let sChildTempVarName = (ToC ch.chType.id.AsString) + "_tmp"
            let chp = {p with arg = lm.lg.getChChild p.arg (match ST.lang with | ProgrammingLanguage.Scala -> sChildTempVarName | _ -> sChildName) ch.chType.isIA5String}
            let sChildID = (lm.lg.presentWhenName (Some typeDefinition) ch)
            let childContent_funcBody, childContent_localVariables =
                match ch.chType.initFunction.initProcedure with
                | None  ->
                    let fnc = ch.chType.initFunction.initTas
                    let childContent =
                        match lm.lg.init.choiceComponentTempInit with
                        | false ->  fnc chp
                        | true   -> fnc {p with arg = Selection.valueEmptyPath (sChildName + "_tmp")}
                    childContent.funcBody, childContent.localVariables
                | Some initProc  ->
                    match lm.lg.init.choiceComponentTempInit with
                    | false  ->
                        match ST.lang with
                        | ProgrammingLanguage.Scala ->
                            initChildWithInitFunc sChildTempVarName initProc.funcName, []
                        | _ ->
                            initChildWithInitFunc (lm.lg.getPointer chp.arg) initProc.funcName, []
                    | true   -> initChildWithInitFunc (sChildName + "_tmp") initProc.funcName, []
            let funcBody = initChoice (p.arg.joined lm.lg) (lm.lg.getAccess p.arg) childContent_funcBody sChildID sChildName sChildTypeDef typeDefinitionName sChildTempVarName (extractDefaultInitValue ch.chType.Kind) lm.lg.init.choiceComponentTempInit

            {InitFunctionResult.funcBody = funcBody; localVariables = childContent_localVariables}
        match children with
        | x::_  -> handleChild x
        | _     -> {InitFunctionResult.funcBody = ""; localVariables = []}

    let nonEmbeddedChildrenFuncs =
        children |> List.choose(fun ch ->
            match ch.chType.initFunction.initProcedure with
            | None -> None
            | Some _ when r.args.generateConstInitGlobals -> None
            | Some _ -> Some ch.chType.initFunction)

    let constantInitExpression getChildExp =
        children |>
        List.map (fun c ->
            let childName = lm.lg.getAsn1ChChildBackendName c
            let presentWhenName = lm.lg.presentWhenName (Some typeDefinition) c

            let childExp = getChildExp lm c.chType
            lm.init.initChoiceExpr childName presentWhenName childExp) |>
        List.head
    createInitFunctionCommon r lm t typeDefinition funcBody initTasFunction testCaseFuncs (constantInitExpression getChildExpression) (constantInitExpression getChildExpressionGlobal) nonEmbeddedChildrenFuncs [] []

let createReferenceType (r:Asn1AcnAst.AstRoot) (lm:LanguageMacros) (t:Asn1AcnAst.Asn1Type) (o :Asn1AcnAst.ReferenceType) (typeDefinition:TypeDefinitionOrReference) (baseType:Asn1Type) =
    let initChildWithInitFunc = lm.init.initChildWithInitFunc
    let nonEmbeddedChildrenFuncs = []

    let moduleName, typeDefinitionName =
        match typeDefinition with
        | ReferenceToExistingDefinition refToExist   ->
            match refToExist.programUnit with
            | Some md -> md, refToExist.typedefName
            | None    -> ToC t.id.ModName, refToExist.typedefName
        | TypeDefinition                tdDef        ->
            match tdDef.baseType with
            | None -> ToC t.id.ModName, tdDef.typedefName
            | Some refToExist ->
                match refToExist.programUnit with
                | Some md -> md, refToExist.typedefName
                | None    -> ToC t.id.ModName, refToExist.typedefName



    let t1              = Asn1AcnAstUtilFunctions.GetActualTypeByName r o.modName o.tasName
    let t1WithExtensions = o.resolvedType;

    let bs = baseType.initFunction
    match TypesEquivalence.uperEquivalence t1 t1WithExtensions with
    | false ->
        createInitFunctionCommon r lm t typeDefinition bs.initByAsn1Value bs.initTas bs.automaticTestCases bs.initExpression bs.initExpressionGlobal  bs.nonEmbeddedChildrenFuncs [] []
    | true  ->
        match t.isComplexType with
        | true ->
            let baseFncName, baseGlobalName =
                let funcName = typeDefinitionName + (lm.init.methodNameSuffix())
                let globalName = typeDefinitionName + "_constant"
                match lm.lg.hasModules with
                | false     -> funcName, globalName
                | true   ->
                    match t.id.ModName = o.modName.Value with
                    | true  -> funcName, globalName
                    | false -> moduleName + "." + funcName, moduleName + "." + globalName
            let constantInitExpression =
                match ST.lang with
                | ProgrammingLanguage.Scala ->
                    baseFncName + (scalaInitMethSuffix baseType.Kind)
                | _ -> baseFncName
            let constantInitExpressionGlobal = baseGlobalName
            let initTasFunction (p:CallerScope) =
                let funcBody = initChildWithInitFunc (lm.lg.getPointer p.arg) baseFncName
                {InitFunctionResult.funcBody = funcBody; localVariables = []}
            createInitFunctionCommon r lm t typeDefinition bs.initByAsn1Value  initTasFunction bs.automaticTestCases constantInitExpression constantInitExpressionGlobal nonEmbeddedChildrenFuncs [] []
        | false ->
            createInitFunctionCommon r lm t typeDefinition bs.initByAsn1Value bs.initTas bs.automaticTestCases bs.initExpression bs.initExpressionGlobal bs.nonEmbeddedChildrenFuncs [] []<|MERGE_RESOLUTION|>--- conflicted
+++ resolved
@@ -365,23 +365,15 @@
         | false -> initFixVarSizeBitOrOctString (p.arg.joined lm.lg) (lm.lg.getAccess p.arg) (BigInteger arrsBytes.Length) arrsBytes
     let tdName = lm.lg.getLongTypedefName typeDefinition
     let constantInitExpression =
-        let sTypeDef = lm.lg.getLongTypedefName typeDefinition
         match o.isFixedSize with
-<<<<<<< HEAD
         | true   -> lm.init.initFixSizeOctetString tdName o.maxSize.uper (o.maxSize.uper = 0I)
         | false  -> lm.init.initVarSizeOctetString tdName o.minSize.uper o.maxSize.uper
-=======
-        | true   -> lm.init.initFixSizeOctetString sTypeDef o.maxSize.uper (o.maxSize.uper = 0I)
-        | false  -> lm.init.initVarSizeOctetString sTypeDef o.minSize.uper o.maxSize.uper
->>>>>>> a920a96c
 
     let anonyms =
         o.AllCons |>
         List.map DastFold.getValueFromSizeableConstraint |>
         List.collect id |>
         List.map(fun (v,_) -> DAstVariables.printOctetStringValueAsCompoundLiteral lm "" o (v|>List.map(fun bl -> bl.Value)))
-
-    let tdName = lm.lg.getLongTypedefName typeDefinition
 
     let testCaseFuncs, tasInitFunc =
         match anonyms with
@@ -537,11 +529,7 @@
         match o.isFixedSize with
             | true   -> lm.init.initFixSizeBitString tdName o.maxSize.uper (BigInteger o.MaxOctets)
             | false  -> lm.init.initVarSizeBitString tdName o.minSize.uper o.maxSize.uper (BigInteger o.MaxOctets)
-<<<<<<< HEAD
     createInitFunctionCommon r lm t typeDefinition funcBody tasInitFunc testCaseFuncs constantInitExpression constantInitExpression [] user_aux_functions []
-=======
-    createInitFunctionCommon r lm t typeDefinition o.defaultInitVal funcBody tasInitFunc testCaseFuncs constantInitExpression constantInitExpression [] user_aux_functions
->>>>>>> a920a96c
 
 let createBooleanInitFunc (r:Asn1AcnAst.AstRoot) (lm:LanguageMacros) (t:Asn1AcnAst.Asn1Type) (o :Asn1AcnAst.Boolean     ) (typeDefinition:TypeDefinitionOrReference)  =
     let initBoolean = lm.init.initBoolean
@@ -642,48 +630,20 @@
 
 let createEnumeratedInitFunc (r: Asn1AcnAst.AstRoot) (lm: LanguageMacros) (t: Asn1AcnAst.Asn1Type) (o: Asn1AcnAst.Enumerated)  (typeDefinition: TypeDefinitionOrReference) iv =
     let initEnumerated = lm.init.initEnumerated
-
-<<<<<<< HEAD
-    let enumClassName =
-        match ST.lang with
-        | ProgrammingLanguage.Scala ->
-            match typeDefinition with
-            | ReferenceToExistingDefinition r -> r.typedefName
-            | TypeDefinition t -> t.typedefName
-        | _ -> ""
-
-    let getEnumBackendName (defOrRef: TypeDefinitionOrReference option) (nm: Asn1AcnAst.NamedItem) =
-            let itemname =
-                match ST.lang with
-                | ProgrammingLanguage.Scala -> ToC nm.scala_name
-                | _ -> (lm.lg.getNamedItemBackendName defOrRef nm)
-            itemname
-=======
-
->>>>>>> a920a96c
-
     let funcBody (p:CallerScope) (v:Asn1ValueKind) =
         let vl =
             match v.ActualValue with
             | EnumValue iv      -> o.items |> Seq.find(fun x -> x.Name.Value = iv)
             | _                 -> raise(BugErrorException "UnexpectedValue")
-<<<<<<< HEAD
-        initEnumerated (lm.lg.getValue p.arg) (getEnumBackendName (Some typeDefinition) vl) enumClassName p.arg.isOptional
-=======
         initEnumerated (lm.lg.getValue p.arg) (lm.lg.getNamedItemBackendName (Some typeDefinition) vl) 
->>>>>>> a920a96c
 
     let testCaseFuncs =
         EncodeDecodeTestCase.EnumeratedAutomaticTestCaseValues2 r t o |>
         List.map (fun vl ->
             {
-<<<<<<< HEAD
-                AutomaticTestCase.initTestCaseFunc = (fun (p:CallerScope) -> {InitFunctionResult.funcBody = initEnumerated (lm.lg.getValueUnchecked p.arg PartialAccess) (getEnumBackendName (Some typeDefinition) vl) enumClassName p.arg.isOptional; localVariables=[]});
-                testCaseTypeIDsMap = Map.ofList [(t.id, (TcvEnumeratedValue vl.Name.Value))]
-=======
                 AutomaticTestCase.initTestCaseFunc = (fun (p:CallerScope) -> {InitFunctionResult.funcBody = initEnumerated (lm.lg.getValue p.arg) (lm.lg.getNamedItemBackendName (Some typeDefinition) vl); localVariables=[]}); 
                 testCaseTypeIDsMap = Map.ofList [(t.id, (TcvEnumeratedValue vl.Name.Value))] 
->>>>>>> a920a96c
+
             })
     let constantInitExpression = lm.lg.getNamedItemBackendName  (Some typeDefinition) o.items.Head
     createInitFunctionCommon r lm t typeDefinition funcBody testCaseFuncs.Head.initTestCaseFunc testCaseFuncs constantInitExpression constantInitExpression [] [] []
@@ -824,22 +784,14 @@
 
     let childInitExpr = getChildExpression lm childType
     let childInitGlobal = getChildExpressionGlobal lm childType
-<<<<<<< HEAD
     let constantInitExpression childExpr =
-        match o.isFixedSize with
-        | true  -> lm.init.initFixSizeSequenceOfExpr (typeDefinition.longTypedefName2 lm.lg.hasModules) o.maxSize.uper childExpr
-        | false -> lm.init.initVarSizeSequenceOfExpr (typeDefinition.longTypedefName2 lm.lg.hasModules) o.minSize.uper o.maxSize.uper childExpr
-    let initExpr = constantInitExpression childInitExpr
-    let initExprGlob = constantInitExpression childInitGlobal
-    createInitFunctionCommon r lm t typeDefinition funcBody initTasFunction testCaseFuncs initExpr initExprGlob nonEmbeddedChildrenFuncs [] []
-=======
-    let constantInitExpression childExpr = 
         let sTypeDef = lm.lg.getLongTypedefName typeDefinition
         match o.isFixedSize with
         | true  -> lm.init.initFixSizeSequenceOfExpr sTypeDef o.maxSize.uper childExpr
         | false -> lm.init.initVarSizeSequenceOfExpr sTypeDef o.minSize.uper o.maxSize.uper childExpr
-    createInitFunctionCommon r lm t typeDefinition initVal funcBody initTasFunction testCaseFuncs (constantInitExpression childInitExpr) (constantInitExpression childInitGlobal) nonEmbeddedChildrenFuncs []
->>>>>>> a920a96c
+    let initExpr = constantInitExpression childInitExpr
+    let initExprGlob = constantInitExpression childInitGlobal
+    createInitFunctionCommon r lm t typeDefinition funcBody initTasFunction testCaseFuncs initExpr initExprGlob nonEmbeddedChildrenFuncs [] []
 
 let createSequenceInitFunc (r:Asn1AcnAst.AstRoot) (lm:LanguageMacros) (t:Asn1AcnAst.Asn1Type) (o :Asn1AcnAst.Sequence) (typeDefinition:TypeDefinitionOrReference) (children:SeqChildInfo list) =
     let initSequence                        = lm.init.initSequence
@@ -1010,14 +962,10 @@
             List.choose(fun c -> match c with Asn1Child x -> Some x | _ -> None) |>
             List.map (fun c ->
                 let childName = lm.lg.getAsn1ChildBackendName c
-<<<<<<< HEAD
                 let childExp = getChildExpr lm c.Type
-                lm.init.initSequenceChildExpr childName childExp c.Optionality.IsSome (c.Optionality |> Option.exists (fun opt -> opt = Asn1AcnAst.Asn1Optionality.AlwaysAbsent)))
-=======
-                let childExp = getChildExpr lm c.Type 
                 let exprMethodCall = lm.lg.init.initMethSuffix c.Type.Kind
-                lm.init.initSequenceChildExpr childName (childExp + exprMethodCall)) 
->>>>>>> a920a96c
+                lm.init.initSequenceChildExpr childName (childExp + exprMethodCall))
+
         let arrsOptionalChildren =
             children |>
             List.choose(fun c -> match c with Asn1Child x -> Some x | _ -> None) |>
@@ -1071,22 +1019,12 @@
         childrenOut |> Seq.head
 
 
-<<<<<<< HEAD
     let testCaseFuncs =
         let handleChild  (ch:ChChildInfo)  =
-            let sChildID (p:CallerScope) =
-                match ST.lang with
-                | ProgrammingLanguage.Scala -> (lm.lg.presentWhenName (Some typeDefinition) ch)
-                | _ -> (ToC ch._present_when_name_private) + "_PRESENT"
-=======
-    let testCaseFuncs = 
-        let handleChild  (ch:ChChildInfo)  =                 
             let sChildID (p:CallerScope) = (lm.lg.presentWhenName (Some typeDefinition) ch)
                 //match ST.lang with
                 //| ProgrammingLanguage.Scala -> (lm.lg.presentWhenName (Some typeDefinition) ch)
                 //| _ -> (ToC ch._present_when_name_private) + "_PRESENT"
->>>>>>> a920a96c
-
 
             let len = ch.chType.initFunction.automaticTestCases.Length
             let sChildName = (lm.lg.getAsn1ChChildBackendName ch)
