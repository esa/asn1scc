﻿module DAstVariables

open System
open System.Numerics
open System.IO

open FsUtils
open CommonTypes
open DAst
open DAstUtilFunctions
open Language


let printOctetStringValueAsCompoundLiteral  (lm:LanguageMacros) curProgramUnitName  (o:Asn1AcnAst.OctetString) (bytes : byte list) =
    let printOct = lm.vars.PrintBitOrOctetStringValueAsCompoundLiteral

    let td = (lm.lg.getSizeableTypeDefinition  o.typeDef).longTypedefName2 lm.lg.hasModules curProgramUnitName
    printOct td (o.minSize.uper = o.maxSize.uper) bytes (BigInteger bytes.Length)

let printTimeValue (lm:LanguageMacros) (td) (v:TimeValue) =
    match v with
    |Asn1LocalTimeValue                  tv        -> lm.vars.PrintTimeValue_Asn1LocalTime td tv
    |Asn1UtcTimeValue                    tv        -> lm.vars.PrintTimeValue_Asn1UtcTime td tv
    |Asn1LocalTimeWithTimeZoneValue      (tv,tz)   -> lm.vars.PrintTimeValue_Asn1LocalTimeWithTimeZone td tv tz
    |Asn1DateValue                       dt        -> lm.vars.PrintTimeValue_Asn1Date td dt
    |Asn1Date_LocalTimeValue             (dt,tv)   -> lm.vars.PrintTimeValue_Asn1Date_LocalTime td dt tv
    |Asn1Date_UtcTimeValue               (dt,tv)   -> lm.vars.PrintTimeValue_Asn1Date_UtcTime td dt tv
    |Asn1Date_LocalTimeWithTimeZoneValue (dt,tv,tz)-> lm.vars.PrintTimeValue_Asn1Date_LocalTimeWithTimeZone td dt tv tz


let printBitStringValueAsCompoundLiteral  (lm:LanguageMacros) curProgramUnitName  (o:Asn1AcnAst.BitString) (v : BitStringValue) =
    let printOct =  lm.vars.PrintBitOrOctetStringValueAsCompoundLiteral
    let td = (lm.lg.getSizeableTypeDefinition o.typeDef).longTypedefName2 lm.lg.hasModules curProgramUnitName
    let bytes = lm.lg.bitStringValueToByteArray v
    printOct td (o.minSize.uper = o.maxSize.uper) bytes o.minSize.uper

let convertStringValue2TargetLangStringLiteral (lm:LanguageMacros) mxSizeUper (v:StringValue) =
    let (parts,_) = v
    let vStr = CommonTypes.StringValue2String parts
    let arrNulls = [0 .. ((int mxSizeUper) - vStr.Length)]|>Seq.map(fun x -> lm.vars.PrintStringValueNull())
    let pParts =
        parts |>
        List.map(fun s ->
            match s with
            | CStringValue  sv -> lm.vars.PrintSingleStringValue (sv.Replace("\"","\"\""))
            | SpecialCharacter  CarriageReturn -> lm.vars.PrintCR ()
            | SpecialCharacter  LineFeed       -> lm.vars.PrintLF ()
            | SpecialCharacter  HorizontalTab  -> lm.vars.PrintHT ()
            | SpecialCharacter  NullCharacter  -> lm.vars.PrintStringValueNull ()
        )
    lm.vars.PrintStringValue pParts arrNulls

let rec printValue (r:DAst.AstRoot)  (lm:LanguageMacros) (curProgramUnitName:string)  (t:Asn1Type) (parentValue:Asn1ValueKind option) (gv:Asn1ValueKind) =
        match gv with
        | IntegerValue      v ->
            let intClass =
                match t.ActualType.Kind with
                | Integer int -> int.baseInfo.intClass
                | _ -> raise(BugErrorException "unexpected type")
            lm.lg.intValueToString v intClass
        | RealValue         v -> lm.vars.PrintRealValue v
        | BooleanValue      v -> lm.vars.PrintBooleanValue v
        | StringValue       v ->
            match t.ActualType.Kind with
            | IA5String st  -> convertStringValue2TargetLangStringLiteral lm (int st.baseInfo.maxSize.uper) v
            | _             -> raise(BugErrorException "unexpected type")

        | BitStringValue    v ->
            let bytes = bitStringValueToByteArray (StringLoc.ByValue v)
            match t.ActualType.Kind with
            | OctetString os    ->
                let td =  lm.lg.getSizeableTypeDefinition os.baseInfo.typeDef
                lm.vars.PrintOctetStringValue td (os.baseInfo.minSize.uper = os.baseInfo.maxSize.uper) bytes (BigInteger bytes.Length)
            | BitString   bs    ->
                let td =  lm.lg.getSizeableTypeDefinition bs.baseInfo.typeDef
                let arBits = v.ToCharArray() |> Array.map(fun x -> x.ToString())
                lm.vars.PrintBitStringValue td (bs.baseInfo.minSize.uper = bs.baseInfo.maxSize.uper) arBits (BigInteger arBits.Length) bytes (BigInteger bytes.Length)
            | _         -> raise(BugErrorException "unexpected type")
        | OctetStringValue  v ->
            match t.ActualType.Kind with
            | OctetString os    ->
                let td =  lm.lg.getSizeableTypeDefinition os.baseInfo.typeDef
                lm.vars.PrintOctetStringValue td (os.baseInfo.minSize.uper = os.baseInfo.maxSize.uper) v (BigInteger v.Length)
            | BitString   bs    ->
                let td =  lm.lg.getSizeableTypeDefinition bs.baseInfo.typeDef
                let bitstring = byteArrayToBitStringValue v
                let arBits = bitstring.ToCharArray() |> Array.map(fun x -> x.ToString())
                let maxLen = if (arBits.Length > int bs.baseInfo.maxSize.uper) then ((int bs.baseInfo.maxSize.uper)-1) else (arBits.Length-1)
                let arBits = arBits.[0 .. maxLen]
                lm.vars.PrintBitStringValue td (bs.baseInfo.minSize.uper = bs.baseInfo.maxSize.uper) arBits (BigInteger arBits.Length) v (BigInteger v.Length)
            | _         -> raise(BugErrorException "unexpected type")
        | EnumValue         v ->
            match t.ActualType.Kind with
            | Enumerated enm    ->
                let typeModName = (t.getActualType r).id.ModName
                let itm = enm.baseInfo.items |> Seq.find(fun x -> x.Name.Value = v)
                let itmName = lm.lg.getNamedItemBackendName2 t.ActualType.moduleName curProgramUnitName itm
                lm.vars.PrintEnumValue itmName
            | _         -> raise(BugErrorException "unexpected type")
        | NullValue         v -> lm.vars.PrintNullValue ()
        | ObjOrRelObjIdValue v  ->
            match t.ActualType.Kind with
            | ObjectIdentifier oi   ->
                let aa = lm.lg.typeDef oi.baseInfo.typeDef
                lm.vars.PrintObjectIdentifierValue aa (v.Values |> List.map fst) (BigInteger v.Values.Length)
            | _         -> raise(BugErrorException "unexpected type")
        | TimeValue v       ->
            match t.ActualType.Kind with
            | TimeType tt   ->
                let td = lm.lg.typeDef tt.baseInfo.typeDef
                printTimeValue lm td v
            | _         -> raise(BugErrorException "unexpected type")
        | SeqOfValue        v ->
            match t.ActualType.Kind with
            | SequenceOf so ->
                let td =  lm.lg.getSizeableTypeDefinition so.baseInfo.typeDef
                let childVals = v |> List.map (fun chv -> printValue r lm curProgramUnitName so.childType (Some gv) chv.kind)
                let sDefValue = so.childType.initFunction.initExpression
                lm.vars.PrintSequenceOfValue td (so.baseInfo.minSize.uper = so.baseInfo.maxSize.uper) (BigInteger v.Length) childVals sDefValue
            | _         -> raise(BugErrorException "unexpected type")
        | SeqValue          v ->
            match t.ActualType.Kind with
            | Sequence s ->
                let td = lm.lg.getSequenceTypeDefinition s.baseInfo.typeDef
<<<<<<< HEAD
                let typeDefName  = lm.lg.getLongTypedefName t.typeDefinitionOrReference // t.typeDefinitionOrReference.longTypedefName l//if parentValue.IsSome then s.typeDefinition.typeDefinitionBodyWithinSeq else s.typeDefinition.name
                let optChildren =
=======
                let typeDefName  = lm.lg.getLongTypedefName t.typeDefintionOrReference 
                let optChildren = 
>>>>>>> a920a96c
                    s.children |>
                    List.choose(fun ch -> match ch with Asn1Child a -> Some a | AcnChild _ -> None) |>
                    List.filter(fun ch -> ch.Optionality.IsSome) |>
                    List.map(fun x ->

                        match v |> Seq.tryFind(fun chv -> chv.name = x.Name.Value) with
                        | Some _    -> lm.vars.PrintSequenceValue_child_exists (lm.lg.getAsn1ChildBackendName x) "1"
                        | None      -> lm.vars.PrintSequenceValue_child_exists (lm.lg.getAsn1ChildBackendName x) "0")
                let arrChildren =
                    s.children |>
                    List.choose(fun ch -> match ch with Asn1Child a -> Some a | AcnChild _ -> None) |>
                    List.choose(fun x ->
                        match v |> Seq.tryFind(fun chv -> chv.name = x.Name.Value) with
                        | Some v    ->
                            let childType = x.Type
                            Some (lm.vars.PrintSequenceValueChild (lm.lg.getAsn1ChildBackendName x) (printValue r lm curProgramUnitName childType (Some gv) v.Value.kind))
                        | None      ->
                            let chV =
                                match x.Optionality with
                                | Some(Asn1AcnAst.Optional opt)    ->
                                    match opt.defaultValue with
                                    | Some v    ->
                                        let chV = (mapValue v).kind
                                        Some (printValue r lm curProgramUnitName x.Type None chV)
                                    | None      -> if lm.lg.supportsInitExpressions then (Some x.Type.initFunction.initExpression) else None
                                | _             -> if lm.lg.supportsInitExpressions then (Some x.Type.initFunction.initExpression) else None
                            match chV with
                            | None -> None
                            | Some chV -> Some (lm.vars.PrintSequenceValueChild (lm.lg.getAsn1ChildBackendName x) chV ))
                lm.vars.PrintSequenceValue td typeDefName arrChildren optChildren
            | _         -> raise(BugErrorException "unexpected type")
        | ChValue           v ->
            match t.ActualType.Kind with
            | Choice s ->
                let typeDefName  = lm.lg.getLongTypedefName t.typeDefinitionOrReference
                s.children |>
                List.filter(fun x -> x.Name.Value = v.name)  |>
                List.map(fun x ->
                    let chValue = printValue r  lm curProgramUnitName x.chType (Some gv) v.Value.kind
                    let sChildNamePresent = lm.lg.presentWhenName  (Some t.typeDefinitionOrReference) x
                    lm.vars.PrintChoiceValue typeDefName (lm.lg.getAsn1ChChildBackendName x) chValue sChildNamePresent true ) |>
                List.head
            | _         -> raise(BugErrorException "unexpected type")
        | RefValue ((md,vs),v)         ->
            match t.ActualType.Kind with
            | Integer _
            | Real  _   ->
                printValue r  lm  curProgramUnitName t parentValue v.kind
            | _         ->
                match lm.lg.hasModules with
                | false ->
                    printValue r  lm  curProgramUnitName t parentValue v.kind
                | true ->
                    let vas = r.getValueAssignmentByName md vs
                    match (ToC md) = curProgramUnitName with
                    | true  -> lm.lg.getValueAssignmentName vas
                    | false -> curProgramUnitName + "." + (lm.lg.getValueAssignmentName vas)

let createIntegerFunction (r:Asn1AcnAst.AstRoot) (lm:LanguageMacros) (t:Asn1AcnAst.Asn1Type) (o:Asn1AcnAst.Integer)  =
    let printValue (curProgramUnitName:string) (parentValue:Asn1ValueKind option) (v:Asn1ValueKind) =
        match v with
        | IntegerValue i    -> lm.vars.PrintIntValue i
        | RefValue ((md,vs),ov)   -> vs
        | _                 -> raise(BugErrorException "unexpected value")
    printValue

let createRealFunction (r:Asn1AcnAst.AstRoot) (lm:LanguageMacros) (t:Asn1AcnAst.Asn1Type) (o:Asn1AcnAst.Real)  =
    let printValue (curProgramUnitName:string) (parentValue:Asn1ValueKind option) (v:Asn1ValueKind) =
        match v with
        | RealValue i    -> lm.vars.PrintRealValue i
        | RefValue ((md,vs),ov)   -> vs
        | _                 -> raise(BugErrorException "unexpected value")
    printValue

let createBooleanFunction (r:Asn1AcnAst.AstRoot) (lm:LanguageMacros) (t:Asn1AcnAst.Asn1Type) (o:Asn1AcnAst.Boolean)  =
    let printValue (curProgramUnitName:string) (parentValue:Asn1ValueKind option) (v:Asn1ValueKind) =
        match v with
        | BooleanValue i    -> lm.vars.PrintBooleanValue i
        | RefValue ((md,vs),ov)   -> vs
        | _                 -> raise(BugErrorException "unexpected value")
    printValue



let createEnumeratedFunction (r:Asn1AcnAst.AstRoot) (lm:LanguageMacros) (t:Asn1AcnAst.Asn1Type) (o:Asn1AcnAst.Enumerated) (defOrRef:TypeDefinitionOrReference)  =
    let printValue (curProgramUnitName:string) (parentValue:Asn1ValueKind option) (v:Asn1ValueKind) =
        match v with
        | EnumValue i    ->
            let itm = o.items |> Seq.find(fun x -> x.Name.Value = i)
            lm.vars.PrintEnumValue (lm.lg.getNamedItemBackendName (Some defOrRef)  itm)
        | RefValue ((md,vs),ov)   -> vs
        | _                 -> raise(BugErrorException "unexpected value")
    printValue


let createNullTypeFunction (r:Asn1AcnAst.AstRoot) (lm:LanguageMacros) (t:Asn1AcnAst.Asn1Type) (o:Asn1AcnAst.NullType)  =
    let stgMacro = lm.vars.PrintNullValue
    let printValue (curProgramUnitName:string) (parentValue:Asn1ValueKind option) (v:Asn1ValueKind) =
        match v with
        | NullValue _    -> stgMacro ()
        | RefValue ((md,vs),ov)   -> vs
        | _                 -> raise(BugErrorException "unexpected value")
    printValue


let createStringFunction (r:Asn1AcnAst.AstRoot) (lm:LanguageMacros) (t:Asn1AcnAst.Asn1Type) (o:Asn1AcnAst.StringType)  =
    let printValue (curProgramUnitName:string) (parentValue:Asn1ValueKind option) (v:Asn1ValueKind) =
        match v with
        | StringValue v    ->
            convertStringValue2TargetLangStringLiteral lm (int o.maxSize.uper) v
        | RefValue ((md,vs),ov)   -> vs
        | _                 -> raise(BugErrorException "unexpected value")

    printValue

let createOctetStringFunction (r:Asn1AcnAst.AstRoot) (lm:LanguageMacros) (t:Asn1AcnAst.Asn1Type) (o:Asn1AcnAst.OctetString) (defOrRef:TypeDefinitionOrReference) =
    let PrintOctetStringValue = lm.vars.PrintOctetStringValue
    let printValue (curProgramUnitName:string) (parentValue:Asn1ValueKind option) (v:Asn1ValueKind) =
        match v with
        | OctetStringValue  v ->
            let td = lm.lg.getSizeableTypeDefinition o.typeDef
            PrintOctetStringValue td (o.minSize.uper = o.maxSize.uper) v (BigInteger v.Length)
        | BitStringValue    v ->
            let bytes = bitStringValueToByteArray (StringLoc.ByValue v) |> Seq.toList
<<<<<<< HEAD
            let td = lm.lg.getSizeableTypeDefinition o.typeDef
=======
            let td = lm.lg.getSizeableTypeDefinition o.typeDef 
>>>>>>> a920a96c
            PrintOctetStringValue td (o.minSize.uper = o.maxSize.uper) bytes (BigInteger bytes.Length)
        | RefValue ((md,vs),ov)   -> vs
        | _                 -> raise(BugErrorException "unexpected value")
    printValue


let createObjectIdentifierFunction (r:Asn1AcnAst.AstRoot) (lm:LanguageMacros) (t:Asn1AcnAst.Asn1Type) (o:Asn1AcnAst.ObjectIdentifier) (defOrRef:TypeDefinitionOrReference) =
    let printValue (curProgramUnitName:string) (parentValue:Asn1ValueKind option) (v:Asn1ValueKind) =
        let td = lm.lg.typeDef o.typeDef
        match v with
        | ObjOrRelObjIdValue  v ->
            lm.vars.PrintObjectIdentifierValue  td (v.Values |> List.map fst) (BigInteger v.Values.Length)
        | RefValue ((md,vs),ov)   -> vs
        | _                 -> raise(BugErrorException "unexpected value")
    printValue


let createTimeTypeFunction (r:Asn1AcnAst.AstRoot) (lm:LanguageMacros)  (t:Asn1AcnAst.Asn1Type) (o:Asn1AcnAst.TimeType) (defOrRef:TypeDefinitionOrReference) =
    let printValue (curProgramUnitName:string) (parentValue:Asn1ValueKind option) (v:Asn1ValueKind) =
        let td = lm.lg.typeDef o.typeDef
        match v with
        | TimeValue  v            -> printTimeValue lm td v
        | RefValue ((md,vs),ov)   -> vs
        | _                 -> raise(BugErrorException "unexpected value")
    printValue


let createBitStringFunction (r:Asn1AcnAst.AstRoot) (lm:LanguageMacros) (t:Asn1AcnAst.Asn1Type) (o:Asn1AcnAst.BitString) (defOrRef:TypeDefinitionOrReference) =
    let PrintBitStringValue = lm.vars.PrintBitStringValue
    let PrintOctetStringValue = lm.vars.PrintOctetStringValue
    let printValue (curProgramUnitName:string) (parentValue:Asn1ValueKind option) (v:Asn1ValueKind) =
        match v with
        | BitStringValue    v ->
            let bytes = bitStringValueToByteArray (StringLoc.ByValue v)
<<<<<<< HEAD
            let td = lm.lg.getSizeableTypeDefinition o.typeDef
            let arBits = v.ToCharArray() |> Array.map(fun x -> x.ToString())
            PrintBitStringValue td (o.minSize.uper = o.maxSize.uper) arBits (BigInteger arBits.Length) bytes (BigInteger bytes.Length)
        | OctetStringValue  v ->
            let td = lm.lg.getSizeableTypeDefinition o.typeDef
=======
            let td = lm.lg.getSizeableTypeDefinition o.typeDef 
            let arBits = v.ToCharArray() |> Array.map(fun x -> x.ToString())
            PrintBitStringValue td (o.minSize.uper = o.maxSize.uper) arBits (BigInteger arBits.Length) bytes (BigInteger bytes.Length)
        | OctetStringValue  v -> 
            let td = lm.lg.getSizeableTypeDefinition o.typeDef 
>>>>>>> a920a96c
            PrintOctetStringValue td (o.minSize.uper = o.maxSize.uper) v (BigInteger v.Length)
        | RefValue ((md,vs),ov)   -> vs
        | _                 -> raise(BugErrorException "unexpected value")
    printValue


let createSequenceOfFunction (r:Asn1AcnAst.AstRoot) (lm:LanguageMacros) (t:Asn1AcnAst.Asn1Type) (o:Asn1AcnAst.SequenceOf) (defOrRef:TypeDefinitionOrReference) (childType:Asn1Type) =
    let stgMacro = lm.vars.PrintBooleanValue
    let PrintSequenceOfValue = lm.vars.PrintSequenceOfValue
    let printValue (curProgramUnitName:string) (parentValue:Asn1ValueKind option) (gv:Asn1ValueKind) =
        match gv with
<<<<<<< HEAD
        | SeqOfValue chVals    ->
            let childVals = chVals |> List.map (fun chv -> childType.printValue curProgramUnitName (Some gv) chv.kind)
            let sDefValue =  childType.initFunction.initExpression
            let td = lm.lg.getSizeableTypeDefinition  o.typeDef
=======
        | SeqOfValue chVals    -> 
            let childVals = chVals |> List.map (fun chv -> childType.printValue curProgamUnitName (Some gv) chv.kind)
            let sDefValue =  childType.initFunction.initExpression //childType.printValue curProgamUnitName  None childType.initialValue 
            let td = lm.lg.getSizeableTypeDefinition  o.typeDef 
>>>>>>> a920a96c
            PrintSequenceOfValue td (o.minSize.uper = o.maxSize.uper) (BigInteger chVals.Length) childVals sDefValue

        | RefValue ((md,vs),ov)   -> vs
        | _                 -> raise(BugErrorException "unexpected value")
    printValue


let createSequenceFunction (r:Asn1AcnAst.AstRoot) (lm:LanguageMacros) (t:Asn1AcnAst.Asn1Type) (o:Asn1AcnAst.Sequence) (defOrRef:TypeDefinitionOrReference) (children:SeqChildInfo list) =
    let PrintSequenceValue_child_exists = lm.vars.PrintSequenceValue_child_exists
    let PrintSequenceValueChild = lm.vars.PrintSequenceValueChild
    let PrintSequenceValue = lm.vars.PrintSequenceValue

    let optChildren =
        children |>
        List.choose(fun ch -> match ch with Asn1Child a -> Some a | AcnChild _ -> None) |>
        List.filter(fun ch -> ch.Optionality.IsSome)

    let printValue (curProgramUnitName:string) (parentValue:Asn1ValueKind option) (gv:Asn1ValueKind) =
        match gv with
<<<<<<< HEAD
        | SeqValue  v ->
                let td = lm.lg.getSequenceTypeDefinition o.typeDef
                let typeDefName  = lm.lg.getLongTypedefName  defOrRef
                let optChildren =
=======
        | SeqValue  v -> 
                let td = lm.lg.getSequenceTypeDefinition o.typeDef 
                let typeDefName  = lm.lg.getLongTypedefName  defOrRef//if parentValue.IsSome then typeDefinition.typeDefinitionBodyWithinSeq else typeDefinition.name
                let optChildren = 
>>>>>>> a920a96c
                    optChildren |>
                    List.map(fun x ->
                        match v |> Seq.tryFind(fun chv -> chv.name = x.Name.Value) with
                        | Some _    -> PrintSequenceValue_child_exists (lm.lg.getAsn1ChildBackendName x) "1"
                        | None      -> PrintSequenceValue_child_exists (lm.lg.getAsn1ChildBackendName x) "0")
                let arrChildren =
                    children |>
                    List.choose(fun ch -> match ch with Asn1Child a -> Some a | AcnChild _ -> None) |>
                    List.choose(fun x ->
                        match v |> Seq.tryFind(fun chv -> chv.name = x.Name.Value) with
                        | Some v    ->
                            let childValue = x.Type.printValue curProgramUnitName (Some gv) v.Value.kind
                            Some (lm.vars.PrintSequenceValueChild (lm.lg.getAsn1ChildBackendName x) childValue)
                        | None      ->
                            let childValue =
                                match x.Optionality with
                                | Some(Asn1AcnAst.Optional opt)    ->
                                    match opt.defaultValue with
                                    | Some zz    ->
                                        let v = (mapValue zz).kind
                                        Some(x.Type.printValue curProgramUnitName (Some gv) v)
                                    | None      -> match lm.lg.supportsInitExpressions with false -> None | true -> Some (x.Type.initFunction.initExpression)
                                | _             -> match lm.lg.supportsInitExpressions with false -> None | true -> Some (x.Type.initFunction.initExpression)
                            match childValue with
                            | None  -> None
                            | Some childValue -> Some (PrintSequenceValueChild (lm.lg.getAsn1ChildBackendName x) childValue) )
                PrintSequenceValue td typeDefName arrChildren optChildren
        | RefValue ((md,vs),ov)   -> vs
        | _                 -> raise(BugErrorException "unexpected value")
    printValue


let createChoiceFunction (r:Asn1AcnAst.AstRoot) (lm:LanguageMacros) (t:Asn1AcnAst.Asn1Type) (o:Asn1AcnAst.Choice) (defOrRef:TypeDefinitionOrReference) (children:ChChildInfo list) =
    let PrintChoiceValue = lm.vars.PrintChoiceValue
    let printValue (curProgramUnitName:string) (parentValue:Asn1ValueKind option) (gv:Asn1ValueKind) =
        match gv with
        | ChValue chVal    ->
            let typeDefName  = lm.lg.getLongTypedefName defOrRef
            children |>
            List.filter(fun x -> x.Name.Value = chVal.name)  |>
            List.map(fun x ->

                let childValue = (x.chType.printValue curProgramUnitName (Some gv) chVal.Value.kind)
                let sChildNamePresent = lm.lg.presentWhenName (Some defOrRef) x
                lm.vars.PrintChoiceValue typeDefName (lm.lg.getAsn1ChChildBackendName x) childValue   sChildNamePresent true
                ) |>
            List.head
        | RefValue ((md,vs),ov)   -> vs
        | _                 -> raise(BugErrorException "unexpected value")
    printValue

let createReferenceTypeFunction (r:Asn1AcnAst.AstRoot) (lm:LanguageMacros) (t:Asn1AcnAst.Asn1Type) (o:Asn1AcnAst.ReferenceType) (defOrRef:TypeDefinitionOrReference) (baseType:Asn1Type)   =
    baseType.printValue
<|MERGE_RESOLUTION|>--- conflicted
+++ resolved
@@ -122,13 +122,8 @@
             match t.ActualType.Kind with
             | Sequence s ->
                 let td = lm.lg.getSequenceTypeDefinition s.baseInfo.typeDef
-<<<<<<< HEAD
-                let typeDefName  = lm.lg.getLongTypedefName t.typeDefinitionOrReference // t.typeDefinitionOrReference.longTypedefName l//if parentValue.IsSome then s.typeDefinition.typeDefinitionBodyWithinSeq else s.typeDefinition.name
+                let typeDefName  = lm.lg.getLongTypedefName t.typeDefinitionOrReference
                 let optChildren =
-=======
-                let typeDefName  = lm.lg.getLongTypedefName t.typeDefintionOrReference 
-                let optChildren = 
->>>>>>> a920a96c
                     s.children |>
                     List.choose(fun ch -> match ch with Asn1Child a -> Some a | AcnChild _ -> None) |>
                     List.filter(fun ch -> ch.Optionality.IsSome) |>
@@ -253,11 +248,7 @@
             PrintOctetStringValue td (o.minSize.uper = o.maxSize.uper) v (BigInteger v.Length)
         | BitStringValue    v ->
             let bytes = bitStringValueToByteArray (StringLoc.ByValue v) |> Seq.toList
-<<<<<<< HEAD
-            let td = lm.lg.getSizeableTypeDefinition o.typeDef
-=======
-            let td = lm.lg.getSizeableTypeDefinition o.typeDef 
->>>>>>> a920a96c
+            let td = lm.lg.getSizeableTypeDefinition o.typeDef
             PrintOctetStringValue td (o.minSize.uper = o.maxSize.uper) bytes (BigInteger bytes.Length)
         | RefValue ((md,vs),ov)   -> vs
         | _                 -> raise(BugErrorException "unexpected value")
@@ -292,19 +283,11 @@
         match v with
         | BitStringValue    v ->
             let bytes = bitStringValueToByteArray (StringLoc.ByValue v)
-<<<<<<< HEAD
             let td = lm.lg.getSizeableTypeDefinition o.typeDef
             let arBits = v.ToCharArray() |> Array.map(fun x -> x.ToString())
             PrintBitStringValue td (o.minSize.uper = o.maxSize.uper) arBits (BigInteger arBits.Length) bytes (BigInteger bytes.Length)
         | OctetStringValue  v ->
             let td = lm.lg.getSizeableTypeDefinition o.typeDef
-=======
-            let td = lm.lg.getSizeableTypeDefinition o.typeDef 
-            let arBits = v.ToCharArray() |> Array.map(fun x -> x.ToString())
-            PrintBitStringValue td (o.minSize.uper = o.maxSize.uper) arBits (BigInteger arBits.Length) bytes (BigInteger bytes.Length)
-        | OctetStringValue  v -> 
-            let td = lm.lg.getSizeableTypeDefinition o.typeDef 
->>>>>>> a920a96c
             PrintOctetStringValue td (o.minSize.uper = o.maxSize.uper) v (BigInteger v.Length)
         | RefValue ((md,vs),ov)   -> vs
         | _                 -> raise(BugErrorException "unexpected value")
@@ -316,17 +299,10 @@
     let PrintSequenceOfValue = lm.vars.PrintSequenceOfValue
     let printValue (curProgramUnitName:string) (parentValue:Asn1ValueKind option) (gv:Asn1ValueKind) =
         match gv with
-<<<<<<< HEAD
         | SeqOfValue chVals    ->
             let childVals = chVals |> List.map (fun chv -> childType.printValue curProgramUnitName (Some gv) chv.kind)
             let sDefValue =  childType.initFunction.initExpression
-            let td = lm.lg.getSizeableTypeDefinition  o.typeDef
-=======
-        | SeqOfValue chVals    -> 
-            let childVals = chVals |> List.map (fun chv -> childType.printValue curProgamUnitName (Some gv) chv.kind)
-            let sDefValue =  childType.initFunction.initExpression //childType.printValue curProgamUnitName  None childType.initialValue 
-            let td = lm.lg.getSizeableTypeDefinition  o.typeDef 
->>>>>>> a920a96c
+            let td = lm.lg.getSizeableTypeDefinition o.typeDef
             PrintSequenceOfValue td (o.minSize.uper = o.maxSize.uper) (BigInteger chVals.Length) childVals sDefValue
 
         | RefValue ((md,vs),ov)   -> vs
@@ -346,17 +322,10 @@
 
     let printValue (curProgramUnitName:string) (parentValue:Asn1ValueKind option) (gv:Asn1ValueKind) =
         match gv with
-<<<<<<< HEAD
         | SeqValue  v ->
                 let td = lm.lg.getSequenceTypeDefinition o.typeDef
-                let typeDefName  = lm.lg.getLongTypedefName  defOrRef
+                let typeDefName = lm.lg.getLongTypedefName defOrRef
                 let optChildren =
-=======
-        | SeqValue  v -> 
-                let td = lm.lg.getSequenceTypeDefinition o.typeDef 
-                let typeDefName  = lm.lg.getLongTypedefName  defOrRef//if parentValue.IsSome then typeDefinition.typeDefinitionBodyWithinSeq else typeDefinition.name
-                let optChildren = 
->>>>>>> a920a96c
                     optChildren |>
                     List.map(fun x ->
                         match v |> Seq.tryFind(fun chv -> chv.name = x.Name.Value) with
@@ -409,4 +378,4 @@
     printValue
 
 let createReferenceTypeFunction (r:Asn1AcnAst.AstRoot) (lm:LanguageMacros) (t:Asn1AcnAst.Asn1Type) (o:Asn1AcnAst.ReferenceType) (defOrRef:TypeDefinitionOrReference) (baseType:Asn1Type)   =
-    baseType.printValue
+    baseType.printValue