--- conflicted
+++ resolved
@@ -114,11 +114,8 @@
             | Streaming_Mode    -> "Streaming mode support"
             | Handle_Empty_Sequences -> "Adds a dummy integer member to empty ASN.1 SEQUENCE structures for compliant C code generation."
             | Include_Func _    -> "Include a function from the RTL. The function name is expected as argument. This argument can be repeated many times. This argument is supported only for C"
-<<<<<<< HEAD
             | Log_Execution_Time           -> "Enables detailed logging of execution time."
-=======
             | StainlessInvertibility -> "(Scala backend only) Generate invertibility conditions and lemmas"
->>>>>>> 5ccc56f8
 
 
 let printVersion () =
