{
  "profiles": {
    "asn1scc": {
      "commandName": "Project",
<<<<<<< HEAD
      "commandLineArgs": "-c -uPER -ACN -o c_out/ -atc subtyping.asn",
      "workingDirectory": "C:\\prj\\GitHub\\asn1scc\\tmp\\025"
=======
      "commandLineArgs": "-c -uPER -atc -o out/ dv.asn",
      "workingDirectory": "C:\\prj\\GitHub\\asn1scc\\tmp\\024"
>>>>>>> 6512b4ed
    }
  }
}<|MERGE_RESOLUTION|>--- conflicted
+++ resolved
@@ -2,13 +2,8 @@
   "profiles": {
     "asn1scc": {
       "commandName": "Project",
-<<<<<<< HEAD
-      "commandLineArgs": "-c -uPER -ACN -o c_out/ -atc subtyping.asn",
-      "workingDirectory": "C:\\prj\\GitHub\\asn1scc\\tmp\\025"
-=======
       "commandLineArgs": "-c -uPER -atc -o out/ dv.asn",
       "workingDirectory": "C:\\prj\\GitHub\\asn1scc\\tmp\\024"
->>>>>>> 6512b4ed
     }
   }
 }