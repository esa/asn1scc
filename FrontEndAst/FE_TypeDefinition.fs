--- conflicted
+++ resolved
@@ -11,10 +11,6 @@
 open FsUtils
 open Asn1AcnAst
 
-<<<<<<< HEAD
-=======
-
->>>>>>> a920a96c
 let private reserveTypeDefinitionName  (typePrefix:string) (allocatedTypeNames : (ProgrammingLanguage*string*string)  list) (l:ProgrammingLanguage, ib:ILangBasic)  (programUnit:string) (proposedTypeDefName:string)  =
     let getNextCount (oldName:string) =
         match oldName.Split('_') |> Seq.toList |> List.rev with
@@ -24,15 +20,9 @@
             match Int32.TryParse curN with
             | true, num ->  (oldPart |> List.rev |> Seq.StrJoin "_") + "_" + ((num+1).ToString())
             | _         -> oldName + "_1"
-<<<<<<< HEAD
 
     let rec getValidTypeDefname (proposedTypeDefName: string) =
         let keywords =  ib.keywords
-=======
-    let rec getValidTypeDefname (proposedTypeDefName:string) = 
-        let keywords =  ib.keywords
-
->>>>>>> a920a96c
         let cmp (ib:ILangBasic) (s1:String) (s2:String) = ib.cmp s1 s2
         let proposedTypeDefName =
             match keywords |> Seq.tryFind(fun kw -> cmp ib proposedTypeDefName kw) with
@@ -40,11 +30,7 @@
             | Some _    -> getNextCount proposedTypeDefName
 
         match ib.OnTypeNameConflictTryAppendModName with
-<<<<<<< HEAD
         | true     ->
-=======
-        | true     ->  
->>>>>>> a920a96c
             match allocatedTypeNames |> Seq.exists(fun (cl, _, ct) -> cl = l && ct = proposedTypeDefName) with
             | false -> proposedTypeDefName
             | true  ->
@@ -62,10 +48,6 @@
     let validTypeDefname = getValidTypeDefname proposedTypeDefName
     validTypeDefname, (l, programUnit, validTypeDefname)::allocatedTypeNames
 
-<<<<<<< HEAD
-=======
-
->>>>>>> a920a96c
 let private reserveMasterTypeDefinitionName (us:Asn1AcnMergeState) (id:ReferenceToType) (l:ProgrammingLanguage, ib:ILangBasic)  (programUnit:string) (proposedTypeDefName:string)  =
     match us.temporaryTypesAllocation.TryFind(l,id) with
     | None  -> reserveTypeDefinitionName  us.args.TypePrefix us.allocatedTypeNames (l,ib) programUnit proposedTypeDefName
@@ -77,15 +59,12 @@
         match id with
         | ReferenceToType path ->
             match path |> List.rev |> List.head with
-<<<<<<< HEAD
-            | SEQ_CHILD (name, _)       -> name, name
-=======
-            | SEQ_CHILD (name,_)     -> name, name
->>>>>>> a920a96c
+            | SEQ_CHILD (name,_) -> name, name
             | CH_CHILD (name,_,_)    -> name, name
             | TA name              -> us.args.TypePrefix + name, name
             | SQF                   -> "elem", "elem"
             | _                             -> raise (BugErrorException "error in lastitem")
+
     let parentDef =
         match id with
         | ReferenceToType refIdNodes ->
@@ -105,13 +84,8 @@
     let typeName, newAllocatedTypeNames = reserveTypeDefinitionName  us.args.TypePrefix us.allocatedTypeNames (l,ib) programUnit proposedTypeDefName
     typeName, {us with allocatedTypeNames = newAllocatedTypeNames; temporaryTypesAllocation = us.temporaryTypesAllocation.Add((l,id), typeName)}
 
-<<<<<<< HEAD
 /// Register the typeId
 let rec registerPrimitiveTypeDefinition (us: Asn1AcnMergeState) (l: ProgrammingLanguage, ib: ILangBasic) (id: ReferenceToType) (kind: FE_TypeDefinitionKindInternal) getRtlDefinitionFunc: (FE_PrimitiveTypeDefinition*Asn1AcnMergeState) =
-=======
-/// Register the typeId 
-let rec registerPrimitiveTypeDefinition (us:Asn1AcnMergeState) (l:ProgrammingLanguage, ib:ILangBasic) (id : ReferenceToType) (kind : FE_TypeDefinitionKindInternal) getRtlDefinitionFunc : (FE_PrimitiveTypeDefinition*Asn1AcnMergeState)=
->>>>>>> a920a96c
     let programUnit = ToC id.ModName
     match us.allocatedFE_TypeDefinition |> Map.tryFind(l,id) with
     | Some (FE_PrimitiveTypeDefinition v)    ->
@@ -169,12 +143,7 @@
             | NonPrimitiveNewSubTypeDefinition _  -> v, us
             | _ ->
                 // fix early main type allocation
-<<<<<<< HEAD
                 let subType, ns1 = registerStringTypeDefinition us (l,ib) subId FEI_NewTypeDefinition
-=======
-                let subType, ns1 = registerStringTypeDefinition us (l,ib) subId FEI_NewTypeDefinition 
-
->>>>>>> a920a96c
                 let newMap = ns1.allocatedFE_TypeDefinition.Remove (l,id)
                 let itm = {v with kind = (NonPrimitiveNewSubTypeDefinition subType)}
                 itm, {ns1 with allocatedFE_TypeDefinition = newMap.Add((l,id),(FE_StringTypeDefinition itm))}
@@ -195,11 +164,7 @@
                 let itm = {FE_StringTypeDefinition.programUnit = programUnit; typeName = typeName; asn1Name = asn1Name; asn1Module =  Some id.ModName; kind=NonPrimitiveNewTypeDefinition; encoding_range=encoding_range; index=index; alpha_set=alpha_set; alpha=alpha; alpha_index=alpha_index}
                 itm, {us with allocatedTypeNames = newAllocatedTypeNames; allocatedFE_TypeDefinition = us.allocatedFE_TypeDefinition.Add((l,id), (FE_StringTypeDefinition itm))}
             | FEI_NewSubTypeDefinition subId ->
-<<<<<<< HEAD
                 let subType, ns1 = registerStringTypeDefinition us (l,ib) subId FEI_NewTypeDefinition
-=======
-                let subType, ns1 = registerStringTypeDefinition us (l,ib) subId FEI_NewTypeDefinition 
->>>>>>> a920a96c
                 let proposedTypeDefName, asn1Name = getProposedTypeDefName ns1 l id
                 let typeName, newAllocatedTypeNames = reserveMasterTypeDefinitionName ns1 id (l,ib) programUnit proposedTypeDefName
                 let encoding_range, newAllocatedTypeNames = reserveTypeDefinitionName  us.args.TypePrefix newAllocatedTypeNames (l,ib) programUnit (proposedTypeDefName + "_alpha_index")
@@ -212,11 +177,7 @@
                 itm, ns2
             | FEI_Reference2OtherType refId  ->
                 // initially we register the base type as FE_NewTypeDefinition. It may a be FE_NewSubTypeDefinition though. This will be corrected when
-<<<<<<< HEAD
                 let actDef, ns = registerStringTypeDefinition us (l,ib) refId FEI_NewTypeDefinition
-=======
-                let actDef, ns = registerStringTypeDefinition us (l,ib) refId FEI_NewTypeDefinition 
->>>>>>> a920a96c
                 let itm = {actDef with kind = NonPrimitiveReference2OtherType}
                 itm, ns
         ret, ns
@@ -232,11 +193,7 @@
             | NonPrimitiveNewSubTypeDefinition _  -> v, us
             | _ ->
                 // fix early main type allocation
-<<<<<<< HEAD
                 let subType, ns1 = registerSizeableTypeDefinition us (l,ib) subId FEI_NewTypeDefinition
-=======
-                let subType, ns1 = registerSizeableTypeDefinition us (l,ib) subId FEI_NewTypeDefinition 
->>>>>>> a920a96c
                 let newMap = ns1.allocatedFE_TypeDefinition.Remove (l,id)
                 let itm = {v with kind = (NonPrimitiveNewSubTypeDefinition subType)}
                 itm, {ns1 with allocatedFE_TypeDefinition = newMap.Add((l,id),(FE_SizeableTypeDefinition itm))}
@@ -255,11 +212,7 @@
                 let itm = {FE_SizeableTypeDefinition.programUnit = programUnit; typeName = typeName; asn1Name = asn1Name; asn1Module =  Some id.ModName; kind=NonPrimitiveNewTypeDefinition; index=index; array=array; length_index=length_index}
                 itm, {us with allocatedTypeNames = newAllocatedTypeNames; allocatedFE_TypeDefinition = us.allocatedFE_TypeDefinition.Add((l,id), (FE_SizeableTypeDefinition itm))}
             | FEI_NewSubTypeDefinition subId ->
-<<<<<<< HEAD
                 let subType, ns1 = registerSizeableTypeDefinition us (l,ib) subId FEI_NewTypeDefinition
-=======
-                let subType, ns1 = registerSizeableTypeDefinition us (l,ib) subId FEI_NewTypeDefinition 
->>>>>>> a920a96c
                 let proposedTypeDefName, asn1Name = getProposedTypeDefName ns1 l id
                 let typeName, newAllocatedTypeNames = reserveMasterTypeDefinitionName ns1 id (l,ib) programUnit proposedTypeDefName
                 let index, newAllocatedTypeNames = reserveTypeDefinitionName  us.args.TypePrefix newAllocatedTypeNames (l,ib) programUnit (proposedTypeDefName + "_index")
@@ -270,20 +223,12 @@
                 itm, ns2
             | FEI_Reference2OtherType refId  ->
                 // initially we register the base type as FE_NewTypeDefinition. It may a be FE_NewSubTypeDefinition though. This will be corrected when
-<<<<<<< HEAD
                 let actDef, ns = registerSizeableTypeDefinition us (l,ib) refId FEI_NewTypeDefinition
-=======
-                let actDef, ns = registerSizeableTypeDefinition us (l,ib) refId FEI_NewTypeDefinition 
->>>>>>> a920a96c
                 let itm = {actDef with kind = NonPrimitiveReference2OtherType}
                 itm, ns
         ret, ns
 
-<<<<<<< HEAD
-=======
-
-
->>>>>>> a920a96c
+
 let rec registerSequenceTypeDefinition (us:Asn1AcnMergeState) (l:ProgrammingLanguage, ib:ILangBasic) (id : ReferenceToType) (kind : FE_TypeDefinitionKindInternal) : (FE_SequenceTypeDefinition*Asn1AcnMergeState)=
     let programUnit = ToC id.ModName
     match us.allocatedFE_TypeDefinition |> Map.tryFind(l,id) with
@@ -294,11 +239,7 @@
             | NonPrimitiveNewSubTypeDefinition _  -> v, us
             | _ ->
                 // fix early main type allocation
-<<<<<<< HEAD
                 let subType, ns1 = registerSequenceTypeDefinition us (l,ib) subId FEI_NewTypeDefinition
-=======
-                let subType, ns1 = registerSequenceTypeDefinition us (l,ib) subId FEI_NewTypeDefinition 
->>>>>>> a920a96c
                 let newMap = ns1.allocatedFE_TypeDefinition.Remove (l,id)
                 let itm = {v with kind = (NonPrimitiveNewSubTypeDefinition subType)}
                 itm, {ns1 with allocatedFE_TypeDefinition = newMap.Add((l,id),(FE_SequenceTypeDefinition itm))}
@@ -310,54 +251,30 @@
             | FEI_Reference2RTL          -> raise(BugErrorException "String types are not defined in RTL")
             | FEI_NewTypeDefinition      ->
                 let proposedTypeDefName, asn1Name = getProposedTypeDefName us l id
-<<<<<<< HEAD
-                let typeName, newAllocatedTypeNames = reserveMasterTypeDefinitionName us id (l, ib) programUnit proposedTypeDefName
-                let exist, newAllocatedTypeNames = reserveTypeDefinitionName us.args.TypePrefix newAllocatedTypeNames (l, ib) programUnit (proposedTypeDefName + "_exist")
+                let typeName, newAllocatedTypeNames = reserveMasterTypeDefinitionName us id (l,ib) programUnit proposedTypeDefName
+                let exist, newAllocatedTypeNames = reserveTypeDefinitionName us.args.TypePrefix newAllocatedTypeNames (l,ib) programUnit (proposedTypeDefName + "_exist")
                 let extension_function_positions, newAllocatedTypeNames =
-                    reserveTypeDefinitionName us.args.TypePrefix newAllocatedTypeNames (l, ib) programUnit (proposedTypeDefName + "_extension_function_positions")
+                    reserveTypeDefinitionName us.args.TypePrefix newAllocatedTypeNames (l,ib) programUnit (proposedTypeDefName + "_extension_function_positions")
                 let itm = {FE_SequenceTypeDefinition.programUnit = programUnit; typeName = typeName; asn1Name = asn1Name; asn1Module = Some id.ModName; kind=NonPrimitiveNewTypeDefinition; exist=exist; extension_function_positions=extension_function_positions}
                 itm, {us with allocatedTypeNames = newAllocatedTypeNames; allocatedFE_TypeDefinition = us.allocatedFE_TypeDefinition.Add((l,id), (FE_SequenceTypeDefinition itm))}
             | FEI_NewSubTypeDefinition subId ->
-                let subType, ns1 = registerSequenceTypeDefinition us (l, ib) subId FEI_NewTypeDefinition
-                let proposedTypeDefName, asn1Name = getProposedTypeDefName ns1 l id
-                let typeName, newAllocatedTypeNames = reserveMasterTypeDefinitionName ns1 id (l, ib) programUnit proposedTypeDefName
-                let exist, newAllocatedTypeNames = reserveTypeDefinitionName us.args.TypePrefix newAllocatedTypeNames (l, ib) programUnit (proposedTypeDefName + "_exist")
-                let extension_function_positions, newAllocatedTypeNames =
-                    reserveTypeDefinitionName us.args.TypePrefix newAllocatedTypeNames (l, ib) programUnit (proposedTypeDefName + "_extension_function_positions")
-                let itm = {FE_SequenceTypeDefinition.programUnit = programUnit; typeName = typeName; asn1Name = asn1Name; asn1Module = Some id.ModName; kind = (NonPrimitiveNewSubTypeDefinition subType); exist = exist; extension_function_positions=extension_function_positions}
-=======
-                let typeName, newAllocatedTypeNames = reserveMasterTypeDefinitionName us id (l,ib) programUnit proposedTypeDefName
-                let exist, newAllocatedTypeNames = reserveTypeDefinitionName  us.args.TypePrefix newAllocatedTypeNames (l,ib) programUnit (proposedTypeDefName + "_exist")
-                let extention_function_potisions, newAllocatedTypeNames =
-                    reserveTypeDefinitionName  us.args.TypePrefix newAllocatedTypeNames (l,ib) programUnit (proposedTypeDefName + "_extension_function_positions")
-                let itm = {FE_SequenceTypeDefinition.programUnit = programUnit; typeName = typeName; asn1Name = asn1Name; asn1Module =  Some id.ModName; kind=NonPrimitiveNewTypeDefinition; exist=exist; extention_function_potisions=extention_function_potisions}
-                itm, {us with allocatedTypeNames = newAllocatedTypeNames; allocatedFE_TypeDefinition = us.allocatedFE_TypeDefinition.Add((l,id), (FE_SequenceTypeDefinition itm))}
-            | FEI_NewSubTypeDefinition subId ->
-                let subType, ns1 = registerSequenceTypeDefinition us (l,ib) subId FEI_NewTypeDefinition 
+                let subType, ns1 = registerSequenceTypeDefinition us (l,ib) subId FEI_NewTypeDefinition
                 let proposedTypeDefName, asn1Name = getProposedTypeDefName ns1 l id
                 let typeName, newAllocatedTypeNames = reserveMasterTypeDefinitionName ns1 id (l,ib) programUnit proposedTypeDefName
-                let exist, newAllocatedTypeNames = reserveTypeDefinitionName  us.args.TypePrefix newAllocatedTypeNames (l,ib) programUnit (proposedTypeDefName + "_exist")
-                let extention_function_potisions, newAllocatedTypeNames =
-                    reserveTypeDefinitionName  us.args.TypePrefix newAllocatedTypeNames (l,ib) programUnit (proposedTypeDefName + "_extension_function_positions")
-                let itm = {FE_SequenceTypeDefinition.programUnit = programUnit; typeName = typeName; asn1Name = asn1Name; asn1Module =  Some id.ModName; kind=(NonPrimitiveNewSubTypeDefinition subType); exist=exist; extention_function_potisions=extention_function_potisions}
->>>>>>> a920a96c
+                let exist, newAllocatedTypeNames = reserveTypeDefinitionName us.args.TypePrefix newAllocatedTypeNames (l,ib) programUnit (proposedTypeDefName + "_exist")
+                let extension_function_positions, newAllocatedTypeNames =
+                    reserveTypeDefinitionName us.args.TypePrefix newAllocatedTypeNames (l,ib) programUnit (proposedTypeDefName + "_extension_function_positions")
+                let itm = {FE_SequenceTypeDefinition.programUnit = programUnit; typeName = typeName; asn1Name = asn1Name; asn1Module = Some id.ModName; kind = (NonPrimitiveNewSubTypeDefinition subType); exist = exist; extension_function_positions=extension_function_positions}
                 let ns2 = {ns1 with allocatedTypeNames = newAllocatedTypeNames; allocatedFE_TypeDefinition = ns1.allocatedFE_TypeDefinition.Add((l,id), (FE_SequenceTypeDefinition itm))}
                 itm, ns2
             | FEI_Reference2OtherType refId  ->
                 // initially we register the base type as FE_NewTypeDefinition. It may a be FE_NewSubTypeDefinition though. This will be corrected when
-<<<<<<< HEAD
-                let actDef, ns = registerSequenceTypeDefinition us (l, ib) refId FEI_NewTypeDefinition
-=======
-                let actDef, ns = registerSequenceTypeDefinition us (l,ib) refId FEI_NewTypeDefinition 
->>>>>>> a920a96c
+                let actDef, ns = registerSequenceTypeDefinition us (l,ib) refId FEI_NewTypeDefinition
                 let itm = {actDef with kind = NonPrimitiveReference2OtherType}
                 itm, ns
         ret, ns
 
-<<<<<<< HEAD
-=======
-
->>>>>>> a920a96c
+
 let rec registerChoiceTypeDefinition (us:Asn1AcnMergeState) (l:ProgrammingLanguage, ib:ILangBasic) (id : ReferenceToType) (kind : FE_TypeDefinitionKindInternal) : (FE_ChoiceTypeDefinition*Asn1AcnMergeState)=
     let programUnit = ToC id.ModName
     match us.allocatedFE_TypeDefinition |> Map.tryFind(l,id) with
@@ -368,11 +285,7 @@
             | NonPrimitiveNewSubTypeDefinition _  -> v, us
             | _ ->
                 // fix early main type allocation
-<<<<<<< HEAD
-                let subType, ns1 = registerChoiceTypeDefinition us (l, ib) subId FEI_NewTypeDefinition
-=======
-                let subType, ns1 = registerChoiceTypeDefinition us (l,ib) subId FEI_NewTypeDefinition 
->>>>>>> a920a96c
+                let subType, ns1 = registerChoiceTypeDefinition us (l,ib) subId FEI_NewTypeDefinition
                 let newMap = ns1.allocatedFE_TypeDefinition.Remove (l,id)
                 let itm = {v with kind = (NonPrimitiveNewSubTypeDefinition subType)}
                 itm, {ns1 with allocatedFE_TypeDefinition = newMap.Add((l,id),(FE_ChoiceTypeDefinition itm))}
@@ -391,11 +304,7 @@
                 let itm = {FE_ChoiceTypeDefinition.programUnit = programUnit; typeName = typeName; asn1Name = asn1Name; asn1Module =  Some id.ModName; kind=NonPrimitiveNewTypeDefinition; index_range=index_range; selection=selection; union_name=union_name}
                 itm, {us with allocatedTypeNames = newAllocatedTypeNames; allocatedFE_TypeDefinition = us.allocatedFE_TypeDefinition.Add((l,id), (FE_ChoiceTypeDefinition itm))}
             | FEI_NewSubTypeDefinition subId ->
-<<<<<<< HEAD
                 let subType, ns1 = registerChoiceTypeDefinition us (l, ib) subId FEI_NewTypeDefinition
-=======
-                let subType, ns1 = registerChoiceTypeDefinition us (l,ib) subId FEI_NewTypeDefinition 
->>>>>>> a920a96c
                 let proposedTypeDefName, asn1Name = getProposedTypeDefName ns1 l id
                 let typeName, newAllocatedTypeNames = reserveMasterTypeDefinitionName ns1 id (l,ib) programUnit proposedTypeDefName
                 let index_range, newAllocatedTypeNames = reserveTypeDefinitionName  us.args.TypePrefix newAllocatedTypeNames (l,ib) programUnit (proposedTypeDefName + "_index_range")
@@ -406,19 +315,11 @@
                 itm, ns2
             | FEI_Reference2OtherType refId  ->
                 // initially we register the base type as FE_NewTypeDefinition. It may a be FE_NewSubTypeDefinition though. This will be corrected when
-<<<<<<< HEAD
                 let actDef, ns = registerChoiceTypeDefinition us (l, ib) refId FEI_NewTypeDefinition
-=======
-                let actDef, ns = registerChoiceTypeDefinition us (l,ib) refId FEI_NewTypeDefinition 
->>>>>>> a920a96c
                 let itm = {actDef with kind = NonPrimitiveReference2OtherType}
                 itm, ns
         ret, ns
 
-<<<<<<< HEAD
-=======
-
->>>>>>> a920a96c
 let rec registerEnumeratedTypeDefinition (us:Asn1AcnMergeState) (l:ProgrammingLanguage, ib:ILangBasic) (id : ReferenceToType) (kind : FE_TypeDefinitionKindInternal) : (FE_EnumeratedTypeDefinition*Asn1AcnMergeState)=
     let programUnit = ToC id.ModName
     match us.allocatedFE_TypeDefinition |> Map.tryFind(l,id) with
@@ -429,11 +330,7 @@
             | NonPrimitiveNewSubTypeDefinition _  -> v, us
             | _ ->
                 // fix early main type allocation
-<<<<<<< HEAD
-                let subType, ns1 = registerEnumeratedTypeDefinition us (l, ib) subId FEI_NewTypeDefinition
-=======
-                let subType, ns1 = registerEnumeratedTypeDefinition us (l,ib) subId FEI_NewTypeDefinition 
->>>>>>> a920a96c
+                let subType, ns1 = registerEnumeratedTypeDefinition us (l,ib) subId FEI_NewTypeDefinition
                 let newMap = ns1.allocatedFE_TypeDefinition.Remove (l,id)
                 let itm = {v with kind = (NonPrimitiveNewSubTypeDefinition subType)}
                 itm, {ns1 with allocatedFE_TypeDefinition = newMap.Add((l,id),(FE_EnumeratedTypeDefinition itm))}
@@ -450,11 +347,7 @@
                 let itm = {FE_EnumeratedTypeDefinition.programUnit = programUnit; typeName = typeName; asn1Name = asn1Name; asn1Module =  Some id.ModName; kind=NonPrimitiveNewTypeDefinition; index_range=index_range}
                 itm, {us with allocatedTypeNames = newAllocatedTypeNames; allocatedFE_TypeDefinition = us.allocatedFE_TypeDefinition.Add((l,id), (FE_EnumeratedTypeDefinition itm))}
             | FEI_NewSubTypeDefinition subId ->
-<<<<<<< HEAD
-                let subType, ns1 = registerEnumeratedTypeDefinition us (l, ib) subId FEI_NewTypeDefinition
-=======
-                let subType, ns1 = registerEnumeratedTypeDefinition us (l,ib) subId FEI_NewTypeDefinition 
->>>>>>> a920a96c
+                let subType, ns1 = registerEnumeratedTypeDefinition us (l,ib) subId FEI_NewTypeDefinition
                 let proposedTypeDefName, asn1Name = getProposedTypeDefName ns1 l id
                 let typeName, newAllocatedTypeNames = reserveMasterTypeDefinitionName ns1 id (l,ib) programUnit proposedTypeDefName
                 let index_range, newAllocatedTypeNames = reserveTypeDefinitionName  us.args.TypePrefix newAllocatedTypeNames (l,ib) programUnit (proposedTypeDefName + "_index_range")
@@ -463,11 +356,7 @@
                 itm, ns2
             | FEI_Reference2OtherType refId  ->
                 // initially we register the base type as FE_NewTypeDefinition. It may a be FE_NewSubTypeDefinition though. This will be corrected when
-<<<<<<< HEAD
-                let actDef, ns = registerEnumeratedTypeDefinition us (l, ib) refId FEI_NewTypeDefinition
-=======
-                let actDef, ns = registerEnumeratedTypeDefinition us (l,ib) refId FEI_NewTypeDefinition 
->>>>>>> a920a96c
+                let actDef, ns = registerEnumeratedTypeDefinition us (l,ib) refId FEI_NewTypeDefinition
                 let itm = {actDef with kind = NonPrimitiveReference2OtherType}
                 itm, ns
         ret, ns
@@ -500,11 +389,6 @@
     typeAssignmentInfo : AssignmentInfo option
     rtlFnc : (ProgrammingLanguage -> (string*string*string)) option
     blm    : (ProgrammingLanguage*ILangBasic) list
-<<<<<<< HEAD
-=======
-
-    
->>>>>>> a920a96c
 }
 
 let getTypedefKind (arg:GetTypeDefinition_arg) =
@@ -556,15 +440,9 @@
     //first determine the type definition kind (i.e. if it is a new type definition or reference to rtl, reference to other type etc)
     let typedefKind = getTypedefKind arg
     let lanDefs, us1 =
-<<<<<<< HEAD
         ProgrammingLanguage.AllLanguages |> foldMap (fun us l ->
             let ib = arg.blm |> List.find (fun (l1,_) -> l1 = l) |> snd
-            let itm, ns = registerPrimitiveTypeDefinition us (l, ib) (ReferenceToType arg.curPath) typedefKind arg.rtlFnc
-=======
-        ProgrammingLanguage.AllLanguages |> foldMap (fun us l -> 
-            let ib = arg.blm |> List.find (fun (l1,_) -> l1 = l) |> snd
-            let itm, ns = registerPrimitiveTypeDefinition us (l,ib) (ReferenceToType arg.curPath) typedefKind arg.rtlFnc 
->>>>>>> a920a96c
+            let itm, ns = registerPrimitiveTypeDefinition us (l,ib) (ReferenceToType arg.curPath) typedefKind arg.rtlFnc
             (l,itm), ns) us
     lanDefs |> Map.ofList, us1
 
@@ -572,15 +450,9 @@
     //first determine the type definition kind (i.e. if it is a new type definition or reference to rtl, reference to other type etc)
     let typedefKind = getTypedefKind arg
     let lanDefs, us1 =
-<<<<<<< HEAD
         ProgrammingLanguage.AllLanguages |> foldMap (fun us l ->
             let ib = arg.blm |> List.find (fun (l1,_) -> l1 = l) |> snd
-            let itm, ns = registerStringTypeDefinition us (l, ib) (ReferenceToType arg.curPath) typedefKind
-=======
-        ProgrammingLanguage.AllLanguages |> foldMap (fun us l -> 
-            let ib = arg.blm |> List.find (fun (l1,_) -> l1 = l) |> snd
-            let itm, ns = registerStringTypeDefinition us (l,ib) (ReferenceToType arg.curPath) typedefKind 
->>>>>>> a920a96c
+            let itm, ns = registerStringTypeDefinition us (l,ib) (ReferenceToType arg.curPath) typedefKind
             (l,itm), ns) us
     lanDefs |> Map.ofList, us1
 
@@ -588,15 +460,9 @@
     //first determine the type definition kind (i.e. if it is a new type definition or reference to rtl, reference to other type etc)
     let typedefKind = getTypedefKind arg
     let lanDefs, us1 =
-<<<<<<< HEAD
         ProgrammingLanguage.AllLanguages |> foldMap (fun us l ->
             let ib = arg.blm |> List.find (fun (l1,_) -> l1 = l) |> snd
-            let itm, ns = registerSizeableTypeDefinition us (l, ib) (ReferenceToType arg.curPath) typedefKind
-=======
-        ProgrammingLanguage.AllLanguages |> foldMap (fun us l -> 
-            let ib = arg.blm |> List.find (fun (l1,_) -> l1 = l) |> snd
-            let itm, ns = registerSizeableTypeDefinition us (l,ib) (ReferenceToType arg.curPath) typedefKind 
->>>>>>> a920a96c
+            let itm, ns = registerSizeableTypeDefinition us (l,ib) (ReferenceToType arg.curPath) typedefKind
             (l,itm), ns) us
     lanDefs |> Map.ofList, us1
 
@@ -604,15 +470,9 @@
     //first determine the type definition kind (i.e. if it is a new type definition or reference to rtl, reference to other type etc)
     let typedefKind = getTypedefKind arg
     let lanDefs, us1 =
-<<<<<<< HEAD
         ProgrammingLanguage.AllLanguages |> foldMap (fun us l ->
             let ib = arg.blm |> List.find (fun (l1,_) -> l1 = l) |> snd
-            let itm, ns = registerSequenceTypeDefinition us (l, ib) (ReferenceToType arg.curPath) typedefKind
-=======
-        ProgrammingLanguage.AllLanguages |> foldMap (fun us l -> 
-            let ib = arg.blm |> List.find (fun (l1,_) -> l1 = l) |> snd
-            let itm, ns = registerSequenceTypeDefinition us (l,ib) (ReferenceToType arg.curPath) typedefKind 
->>>>>>> a920a96c
+            let itm, ns = registerSequenceTypeDefinition us (l,ib) (ReferenceToType arg.curPath) typedefKind
             (l,itm), ns) us
     lanDefs |> Map.ofList, us1
 
@@ -620,15 +480,9 @@
     //first determine the type definition kind (i.e. if it is a new type definition or reference to rtl, reference to other type etc)
     let typedefKind = getTypedefKind arg
     let lanDefs, us1 =
-<<<<<<< HEAD
         ProgrammingLanguage.AllLanguages |> foldMap (fun us l ->
             let ib = arg.blm |> List.find (fun (l1,_) -> l1 = l) |> snd
-            let itm, ns = registerChoiceTypeDefinition us (l, ib) (ReferenceToType arg.curPath) typedefKind
-=======
-        ProgrammingLanguage.AllLanguages |> foldMap (fun us l -> 
-            let ib = arg.blm |> List.find (fun (l1,_) -> l1 = l) |> snd
-            let itm, ns = registerChoiceTypeDefinition us (l,ib) (ReferenceToType arg.curPath) typedefKind 
->>>>>>> a920a96c
+            let itm, ns = registerChoiceTypeDefinition us (l,ib) (ReferenceToType arg.curPath) typedefKind
             (l,itm), ns) us
     lanDefs |> Map.ofList, us1
 
@@ -637,15 +491,9 @@
     let typedefKind = getTypedefKind arg
     //let typedefKindEmnItem = getTypedefKind {arg with typeDefPath=arg.enmItemTypeDefPath}
     let lanDefs, us1 =
-<<<<<<< HEAD
         ProgrammingLanguage.AllLanguages |> foldMap (fun us l ->
             let ib = arg.blm |> List.find (fun (l1,_) -> l1 = l) |> snd
-            let itm, ns = registerEnumeratedTypeDefinition us (l, ib) (ReferenceToType arg.curPath) typedefKind
-=======
-        ProgrammingLanguage.AllLanguages |> foldMap (fun us l -> 
-            let ib = arg.blm |> List.find (fun (l1,_) -> l1 = l) |> snd
-            let itm, ns = registerEnumeratedTypeDefinition us (l,ib) (ReferenceToType arg.curPath) typedefKind 
->>>>>>> a920a96c
+            let itm, ns = registerEnumeratedTypeDefinition us (l,ib) (ReferenceToType arg.curPath) typedefKind
             (l,itm), ns) us
     lanDefs |> Map.ofList, us1
 
