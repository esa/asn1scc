﻿module AcnEncodingClasses

open System
open System.Numerics
open FsUtils
open Asn1AcnAst
open Asn1Fold
open Asn1AcnAstUtilFunctions
open AcnGenericTypes

let getAlignmentSize (alignment: AcnAlignment option) =
    match alignment with
    | None              -> 0I
    | Some NextByte     -> 7I
    | Some NextWord     -> 15I
    | Some NextDWord    -> 31I

let alignedToBits (alignment: bigint) (bits: bigint) =
    assert (1I < alignment)
    let rem = bits % alignment
    if rem <> 0I then bits + (alignment - rem)
    else bits
let alignedToByte (b: bigint): bigint = alignedToBits 8I b
let alignedToWord (b: bigint): bigint = alignedToBits 16I b
let alignedToDWord (b: bigint): bigint = alignedToBits 32I b

let alignedTo (alignment: AcnAlignment option) (b: bigint): bigint =
    match alignment with
    | None -> b
    | Some NextByte -> alignedToByte b
    | Some NextWord -> alignedToWord b
    | Some NextDWord -> alignedToDWord b

let GetIntEncodingClass (integerSizeInBytes:BigInteger) (alignment: AcnAlignment option) errLoc (p  : IntegerAcnProperties) (uperMinSizeInBits:BigInteger) (uperMaxSizeInBits:BigInteger) isUnsigned=
    let maxDigitsInInteger =
        match integerSizeInBytes with
        | _ when integerSizeInBytes = 8I && isUnsigned      -> UInt64.MaxValue.ToString().Length
        | _ when integerSizeInBytes = 8I && not(isUnsigned) -> Int64.MaxValue.ToString().Length
        | _ when integerSizeInBytes = 4I && isUnsigned      -> UInt32.MaxValue.ToString().Length
        | _ when integerSizeInBytes = 4I && not(isUnsigned) -> Int32.MaxValue.ToString().Length
        | _                                                 -> raise(SemanticError(errLoc, (sprintf "Unsupported integer size :%A" integerSizeInBytes)))
    let maxDigitsInInteger = BigInteger maxDigitsInInteger


    let encClass, minSizeInBits, maxSizeInBits =
        match p.encodingProp.IsNone && p.sizeProp.IsNone && p.endiannessProp.IsNone with
        | true -> Integer_uPER, uperMinSizeInBits, uperMaxSizeInBits
        | false  ->
            let endianness =
                match p.endiannessProp with
                | Some e -> e
                | None   -> BigEndianness
            let encProp =
                match p.encodingProp with
                | Some e -> e
                | None   -> raise(SemanticError(errLoc, "Mandatory ACN property 'encoding' is missing"))

            let sizeProp =
                match p.sizeProp with
                | Some e    -> e
                | None   -> raise(SemanticError(errLoc, "Mandatory ACN property 'size' is missing"))
            let bUINT = isUnsigned
            let maxFxVal = integerSizeInBytes*8I
            match encProp, sizeProp, endianness with
            | PosInt, _,_              when not bUINT       ->  raise(SemanticError(errLoc, "Acn property pos-int cannot be applied to signed INTEGER types"))
            | PosInt, Fixed(fixedSizeInBits) , BigEndianness     when fixedSizeInBits = 8I              ->
                match p.endiannessProp with
                | Some BigEndianness ->
                    let errMsg = "endianness property has not effect here.\nLittle/big endian can be applied only for fixed size encodings and size must be 16 or 32 or 64\n"
                    Console.Error.WriteLine(AntlrParse.formatSemanticWarning errLoc errMsg)
                | _                 -> ()
                PositiveInteger_ConstSize_8, 8I, 8I
            | PosInt, Fixed(fixedSizeInBits) , LittleEndianness     when fixedSizeInBits = 8I              ->
                let errMsg = "endianness property has not effect here.\nLittle/big endian can be applied only for fixed size encodings and size must be 16 or 32 or 64\n"
                Console.Error.WriteLine(AntlrParse.formatSemanticWarning errLoc errMsg)
                PositiveInteger_ConstSize_8, 8I, 8I
            | PosInt, Fixed(fixedSizeInBits), BigEndianness      when fixedSizeInBits = 16I->  PositiveInteger_ConstSize_big_endian_16, 16I, 16I
            | PosInt, Fixed(fixedSizeInBits), LittleEndianness   when fixedSizeInBits = 16I->  PositiveInteger_ConstSize_little_endian_16, 16I, 16I
            | PosInt, Fixed(fixedSizeInBits), BigEndianness      when fixedSizeInBits = 32I->  PositiveInteger_ConstSize_big_endian_32, 32I, 32I
            | PosInt, Fixed(fixedSizeInBits), LittleEndianness   when fixedSizeInBits = 32I->  PositiveInteger_ConstSize_little_endian_32, 32I, 32I
            | PosInt, Fixed(fixedSizeInBits), BigEndianness      when fixedSizeInBits = 64I->  PositiveInteger_ConstSize_big_endian_64, 64I, 64I
            | PosInt, Fixed(fixedSizeInBits), LittleEndianness   when fixedSizeInBits = 64I->  PositiveInteger_ConstSize_little_endian_64, 64I, 64I
            | PosInt, Fixed(fxVal) , BigEndianness  when fxVal > maxFxVal ->  raise(SemanticError(errLoc, (sprintf "Size must be less than %A" maxFxVal)))
            | PosInt, Fixed(fxVal) , BigEndianness            ->  PositiveInteger_ConstSize fxVal, fxVal, fxVal
            | PosInt, IntNullTerminated _, _                    ->  raise(SemanticError(errLoc, "Acn properties pos-int and null-terminated are mutually exclusive"))
            | TwosComplement, _,_              when bUINT       ->  raise(SemanticError(errLoc, "Acn property twos-complement cannot be applied to non negative INTEGER types"))
            | TwosComplement, Fixed(fixedSizeInBits) , BigEndianness      when fixedSizeInBits = 8I  ->
                match p.endiannessProp with
                | Some BigEndianness ->
                    let errMsg = "endianness property has not effect here.\nLittle/big endian can be applied only for fixed size encodings and size must be 16 or 32 or 64\n"
                    Console.Error.WriteLine(AntlrParse.formatSemanticWarning errLoc errMsg)
                | _                 -> ()
                TwosComplement_ConstSize_8, 8I, 8I
            | TwosComplement, Fixed(fixedSizeInBits) , LittleEndianness   when fixedSizeInBits = 8I  ->
                let errMsg = "endianness property has not effect here.\nLittle/big endian can be applied only for fixed size encodings and size must be 16 or 32 or 64\n"
                Console.Error.WriteLine(AntlrParse.formatSemanticWarning errLoc errMsg)
                TwosComplement_ConstSize_8, 8I, 8I
            | TwosComplement, Fixed(fixedSizeInBits), BigEndianness      when fixedSizeInBits = 16I ->  TwosComplement_ConstSize_big_endian_16, 16I, 16I
            | TwosComplement, Fixed(fixedSizeInBits), LittleEndianness   when fixedSizeInBits = 16I ->  TwosComplement_ConstSize_little_endian_16, 16I, 16I
            | TwosComplement, Fixed(fixedSizeInBits), BigEndianness      when fixedSizeInBits = 32I ->  TwosComplement_ConstSize_big_endian_32, 32I, 32I
            | TwosComplement, Fixed(fixedSizeInBits), LittleEndianness   when fixedSizeInBits = 32I ->  TwosComplement_ConstSize_little_endian_32, 32I, 32I
            | TwosComplement, Fixed(fixedSizeInBits), BigEndianness      when fixedSizeInBits = 64I ->  TwosComplement_ConstSize_big_endian_64, 64I, 64I
            | TwosComplement, Fixed(fixedSizeInBits), LittleEndianness   when fixedSizeInBits = 64I ->  TwosComplement_ConstSize_little_endian_64, 64I, 64I
            | TwosComplement, Fixed(fxVal) , BigEndianness when fxVal > maxFxVal   ->  raise(SemanticError(errLoc, (sprintf "Size must be less than %A" maxFxVal)))
            | TwosComplement, Fixed(fxVal) , BigEndianness   ->  TwosComplement_ConstSize fxVal, fxVal, fxVal
            | TwosComplement, IntNullTerminated _, _         ->  raise(SemanticError(errLoc, "Acn properties twos-complement and null-terminated are mutually exclusive"))
            | IntAscii, Fixed(fxVal) , BigEndianness  when fxVal > maxDigitsInInteger*8I+8I       ->  raise(SemanticError(errLoc, (sprintf "Size must be less than %A" (maxDigitsInInteger*8I+8I))))
            | IntAscii, Fixed(fxVal) , BigEndianness  when fxVal % 8I <> 0I       ->  raise(SemanticError(errLoc, "size value should be multiple of 8"))
            | IntAscii, Fixed(fxVal) , BigEndianness         ->
                match bUINT with
                | true                                          -> ASCII_UINT_ConstSize fxVal, fxVal, fxVal
                | false                                         -> ASCII_ConstSize  fxVal, fxVal, fxVal
            | BCD, Fixed(fxVal) , BigEndianness   when fxVal > maxDigitsInInteger*4I       ->  raise(SemanticError(errLoc, (sprintf "Size must be less than %A" (maxDigitsInInteger*4I))))
            | BCD, Fixed(fxVal) , BigEndianness   when fxVal % 4I <> 0I       ->  raise(SemanticError(errLoc, "size value should be multiple of 4"))
            | BCD, Fixed(fxVal) , BigEndianness                 ->  BCD_ConstSize fxVal, fxVal, fxVal
            | BCD, IntNullTerminated b, BigEndianness           ->  BCD_VarSize_NullTerminated b, 4I, 4I+maxDigitsInInteger*4I
            | IntAscii, IntNullTerminated nullBytes, BigEndianness         ->
                let nullBytesLength = BigInteger (nullBytes.Length*8)
                match bUINT with
                | true                                                            -> ASCII_UINT_VarSize_NullTerminated nullBytes, nullBytesLength, nullBytesLength + maxDigitsInInteger*8I
                | false                                                           -> ASCII_VarSize_NullTerminated nullBytes, nullBytesLength, nullBytesLength+8I+8I+maxDigitsInInteger*8I
            | _, IntNullTerminated _, _                                  ->  raise(SemanticError(errLoc, "null-terminated can be applied only for ASCII or BCD encodings"))
            | _, _ , LittleEndianness                           ->  raise(SemanticError(errLoc, "Little endian can be applied only for fixed size encodings and size must be 16 or 32 or 64"))

    encClass, minSizeInBits, maxSizeInBits + getAlignmentSize alignment


let GetEnumeratedEncodingClass (integerSizeInBytes:BigInteger) (items:NamedItem list) (alignment: AcnAlignment option) errLoc (p  : IntegerAcnProperties) uperMinSizeInBits uperMaxSizeInBits encodeValues =
    match encodeValues with
    | false ->
        GetIntEncodingClass integerSizeInBytes alignment errLoc p uperMinSizeInBits uperMaxSizeInBits true
    | true  ->
        let minVal = items |> List.map(fun x -> x.acnEncodeValue) |> List.min
        let maxVal = items |> List.map(fun x -> x.acnEncodeValue) |> List.max
        let uperSizeForValues = GetNumberOfBitsForNonNegativeInteger(maxVal-minVal)
        GetIntEncodingClass integerSizeInBytes alignment errLoc p uperSizeForValues uperSizeForValues (minVal >= 0I)

(*
 ######
 #     # ######   ##   #
 #     # #       #  #  #
 ######  #####  #    # #
 #   #   #      ###### #
 #    #  #      #    # #
 #     # ###### #    # ######

*)

let GetRealEncodingClass (alignment: AcnAlignment option) errLoc (p  : RealAcnProperties) uperMinSizeInBits uperMaxSizeInBits =
    let encClass, minSizeInBits, maxSizeInBits =
        match p.encodingProp.IsNone && p.endiannessProp.IsNone with
        | true     -> Real_uPER, uperMinSizeInBits, uperMaxSizeInBits
        | false    ->
            let endianness =
                match p.endiannessProp with
                | Some e -> e
                | None   -> BigEndianness
            let encProp =
                match p.encodingProp with
                | Some e -> e
                | None   -> raise(SemanticError(errLoc, "Mandatory ACN property 'encoding' is missing"))
            match encProp, endianness with
            | IEEE754_32, BigEndianness     -> Real_IEEE754_32_big_endian, 32I, 32I
            | IEEE754_64, BigEndianness     -> Real_IEEE754_64_big_endian, 64I, 64I
            | IEEE754_32, LittleEndianness  -> Real_IEEE754_32_little_endian, 32I, 32I
            | IEEE754_64, LittleEndianness  -> Real_IEEE754_64_little_endian, 64I, 64I
    encClass, minSizeInBits, maxSizeInBits + getAlignmentSize alignment


(*
 ###    #    #######  #####
  #    # #   #       #     # ##### #####  # #    #  ####
  #   #   #  #       #         #   #    # # ##   # #    #
  #  #     # ######   #####    #   #    # # # #  # #
  #  #######       #       #   #   #####  # #  # # #  ###
  #  #     # #     # #     #   #   #   #  # #   ## #    #
 ### #     #  #####   #####    #   #    # # #    #  ####
*)



let GetStringEncodingClass (alignment: AcnAlignment option) errLoc (p  : StringAcnProperties) (uperMinSizeInBits:BigInteger) (uperMaxSizeInBits:BigInteger) (asn1Min:BigInteger) (asn1Max:BigInteger) alphaSet =
    let lengthDeterminantSize = GetNumberOfBitsForNonNegativeInteger (asn1Max-asn1Min)

    let bAsciiEncoding =
        match p.encodingProp with
        | Some StrAscii     -> true
        | None              -> false
    let charSizeInBits =
        match  bAsciiEncoding with
        | true      -> 8I
        | false     ->
            let allowedBytes = alphaSet |> Array.map(fun c -> (System.Text.Encoding.ASCII.GetBytes (c.ToString())).[0]) |> Set.ofArray
            GetNumberOfBitsForNonNegativeInteger (BigInteger(alphaSet.Length - 1))

    let encClass, minSizeInBits, maxSizeInBits =
        match  bAsciiEncoding, p.sizeProp with
        | false, None                                  ->       Acn_Enc_String_uPER charSizeInBits, uperMinSizeInBits, uperMaxSizeInBits
        | false, Some (StrExternalField longField)     ->       Acn_Enc_String_CharIndex_External_Field_Determinant (charSizeInBits, longField) , asn1Min*charSizeInBits,  asn1Max*charSizeInBits
        | false, Some (StrNullTerminated b)            ->       raise(BugErrorException(sprintf "when a string type has the acn property 'size null-terminated' it must also have the acn property 'encoding ASCII'" ))
        | true, None                                   ->       Acn_Enc_String_uPER_Ascii charSizeInBits, lengthDeterminantSize + asn1Min*charSizeInBits, lengthDeterminantSize + asn1Max*charSizeInBits
        | true, Some (StrExternalField longField)      ->       Acn_Enc_String_Ascii_External_Field_Determinant (charSizeInBits, longField), asn1Min*charSizeInBits,  asn1Max*charSizeInBits
        | true, Some (StrNullTerminated nullChars)             ->       Acn_Enc_String_Ascii_Null_Terminated (charSizeInBits, nullChars), asn1Min*charSizeInBits + (BigInteger (nullChars.Length * 8)),  asn1Max*charSizeInBits + (BigInteger (nullChars.Length * 8))

    encClass, minSizeInBits, maxSizeInBits + getAlignmentSize alignment

//banner text from this link
//http://patorjk.com/software/taag/#p=display&v=2&f=ANSI%20Shadow&t=Octet%20String%0A
(*
 ███████╗███████╗ ██████╗ ██╗   ██╗███████╗███╗   ██╗ ██████╗███████╗     ██████╗ ███████╗     ██████╗  ██████╗████████╗███████╗████████╗ ██╗██████╗ ██╗████████╗    ███████╗████████╗██████╗ ██╗███╗   ██╗ ██████╗
██╔════╝██╔════╝██╔═══██╗██║   ██║██╔════╝████╗  ██║██╔════╝██╔════╝    ██╔═══██╗██╔════╝    ██╔═══██╗██╔════╝╚══██╔══╝██╔════╝╚══██╔══╝██╔╝██╔══██╗██║╚══██╔══╝    ██╔════╝╚══██╔══╝██╔══██╗██║████╗  ██║██╔════╝
███████╗█████╗  ██║   ██║██║   ██║█████╗  ██╔██╗ ██║██║     █████╗      ██║   ██║█████╗      ██║   ██║██║        ██║   █████╗     ██║  ██╔╝ ██████╔╝██║   ██║       ███████╗   ██║   ██████╔╝██║██╔██╗ ██║██║  ███╗
╚════██║██╔══╝  ██║▄▄ ██║██║   ██║██╔══╝  ██║╚██╗██║██║     ██╔══╝      ██║   ██║██╔══╝      ██║   ██║██║        ██║   ██╔══╝     ██║ ██╔╝  ██╔══██╗██║   ██║       ╚════██║   ██║   ██╔══██╗██║██║╚██╗██║██║   ██║
███████║███████╗╚██████╔╝╚██████╔╝███████╗██║ ╚████║╚██████╗███████╗    ╚██████╔╝██║         ╚██████╔╝╚██████╗   ██║   ███████╗   ██║██╔╝   ██████╔╝██║   ██║       ███████║   ██║   ██║  ██║██║██║ ╚████║╚██████╔╝
╚══════╝╚══════╝ ╚══▀▀═╝  ╚═════╝ ╚══════╝╚═╝  ╚═══╝ ╚═════╝╚══════╝     ╚═════╝ ╚═╝          ╚═════╝  ╚═════╝   ╚═╝   ╚══════╝   ╚═╝╚═╝    ╚═════╝ ╚═╝   ╚═╝       ╚══════╝   ╚═╝   ╚═╝  ╚═╝╚═╝╚═╝  ╚═══╝ ╚═════╝
*)

let GetOctetBitSeqofEncodingClass (alignment: AcnAlignment option) errLoc (p  : SizeableAcnProperties) uperMinSizeInBits uperMaxSizeInBits asn1Min asn1Max internalMinSize internalMaxSize bOcteOrBitString hasNCount =
    let encClass, minSizeInBits, maxSizeInBits =
        match  p.sizeProp with
        | None                  ->
                match hasNCount with
                | false  -> SZ_EC_FIXED_SIZE, asn1Min*internalMaxSize, asn1Max*internalMaxSize
                | true ->
                    let lenSize  = GetNumberOfBitsForNonNegativeInteger(asn1Max-asn1Min)
                    SZ_EC_LENGTH_EMBEDDED lenSize, asn1Min*internalMaxSize + lenSize, asn1Max*internalMaxSize + lenSize
            //let minSizeInBits, maxSizeInBits = uPER.getSizeableTypeSize asn1Min asn1Max internalMaxSize
            //SZ_EC_uPER, minSizeInBits, maxSizeInBits
        | Some p                ->
            match p with
            | SzExternalField p     -> SZ_EC_ExternalField p, asn1Min*internalMinSize, asn1Max*internalMaxSize
            | SzNullTerminated tp   -> SZ_EC_TerminationPattern tp,  (BigInteger tp.Value.Length) +  asn1Min*internalMinSize, (BigInteger tp.Value.Length) +  asn1Max*internalMaxSize

    encClass, minSizeInBits, maxSizeInBits + getAlignmentSize alignment

let GetOctetStringEncodingClass (alignment: AcnAlignment option) errLoc (p  : SizeableAcnProperties) uperMinSizeInBits uperMaxSizeInBits asn1Min asn1Max hasNCount =
    GetOctetBitSeqofEncodingClass alignment errLoc p   uperMinSizeInBits uperMaxSizeInBits asn1Min asn1Max 8I 8I true hasNCount

let GetBitStringEncodingClass (alignment: AcnAlignment option) errLoc (p  : SizeableAcnProperties) uperMinSizeInBits uperMaxSizeInBits asn1Min asn1Max hasNCount =
    GetOctetBitSeqofEncodingClass alignment errLoc p   uperMinSizeInBits uperMaxSizeInBits asn1Min asn1Max 1I 1I true hasNCount

let GetSequenceOfEncodingClass (alignment: AcnAlignment option) errLoc (p  : SizeableAcnProperties) uperMinSizeInBits uperMaxSizeInBits asn1Min asn1Max internalMinSize internalMaxSize hasNCount =
    GetOctetBitSeqofEncodingClass alignment errLoc p   uperMinSizeInBits uperMaxSizeInBits asn1Min asn1Max internalMinSize internalMaxSize false hasNCount


let GetNullEncodingClass (alignment: AcnAlignment option) errLoc (p  : NullTypeAcnProperties) =
    let sz =
        match p.encodingPattern with
        | None -> 0I
        | Some (PATTERN_PROP_BITSTR_VALUE p) -> p.Value.Length.AsBigInt
        | Some (PATTERN_PROP_OCTSTR_VALUE p) -> (p.Length*8).AsBigInt
    sz, sz + getAlignmentSize alignment

let GetBooleanEncodingClass (alignment: AcnAlignment option) errLoc (p  : BooleanAcnProperties) =
<<<<<<< HEAD
    let sz =
        match p.encodingPattern with
        | None -> 1I
        | Some (TrueValue p) -> p.Value.Length.AsBigInt
        | Some (FalseValue p) -> p.Value.Length.AsBigInt
    sz, sz + getAlignmentSize alignment
=======
    let alignmentSize = getAlignmentSize alignment
    match  p.encodingPattern with
    | None                      -> alignmentSize + 1I, alignmentSize + 1I
    | Some (p)        -> alignmentSize + p.bitValLength.AsBigInt, alignmentSize  + p.bitValLength.AsBigInt

>>>>>>> 6819ca70


let GetChoiceEncodingClass  (children : ChChildInfo list) (alignment: AcnAlignment option) errLoc (p  : ChoiceAcnProperties) =
    let maxChildSize = children |> List.map(fun c -> c.Type.acnMaxSizeInBits) |> Seq.max
    let minChildSize = children |> List.map(fun c -> c.Type.acnMinSizeInBits) |> Seq.min

    let presenceDeterminantByAcn =
        p.enumDeterminant.IsSome || (children |> Seq.exists(fun z -> not z.acnPresentWhenConditions.IsEmpty))

    match presenceDeterminantByAcn with
    | false      ->
        let indexSize = GetChoiceUperDeterminantLengthInBits(BigInteger(Seq.length children))
        indexSize + minChildSize, indexSize + maxChildSize + getAlignmentSize alignment
    | true   ->
        minChildSize, maxChildSize + getAlignmentSize alignment<|MERGE_RESOLUTION|>--- conflicted
+++ resolved
@@ -252,20 +252,11 @@
     sz, sz + getAlignmentSize alignment
 
 let GetBooleanEncodingClass (alignment: AcnAlignment option) errLoc (p  : BooleanAcnProperties) =
-<<<<<<< HEAD
     let sz =
         match p.encodingPattern with
         | None -> 1I
-        | Some (TrueValue p) -> p.Value.Length.AsBigInt
-        | Some (FalseValue p) -> p.Value.Length.AsBigInt
+        | Some p -> p.bitValLength.AsBigInt
     sz, sz + getAlignmentSize alignment
-=======
-    let alignmentSize = getAlignmentSize alignment
-    match  p.encodingPattern with
-    | None                      -> alignmentSize + 1I, alignmentSize + 1I
-    | Some (p)        -> alignmentSize + p.bitValLength.AsBigInt, alignmentSize  + p.bitValLength.AsBigInt
-
->>>>>>> 6819ca70
 
 
 let GetChoiceEncodingClass  (children : ChChildInfo list) (alignment: AcnAlignment option) errLoc (p  : ChoiceAcnProperties) =
