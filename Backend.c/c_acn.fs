--- conflicted
+++ resolved
@@ -1,902 +1,878 @@
-﻿module c_acn
-
-open System.Numerics
-open FsUtils
-open Ast
-open System.IO
-open VisitTree
-open uPER
-open CloneTree
-open c_utils
-
-
-(*
-Main update function.
-Handles only one update
-returns the update statement and a flag indication if result check is required
-*)
-let UpdateDeterminant determinantPath determinantPathPtr (kind:AcnTypes.LongReferenceKind, refs:seq<AcnTypes.LongReferenceResolved>) (sTasName:string) (m:Asn1Module)(r:AstRoot) (acn:AcnTypes.AcnAstResolved)=
-    let ref = Seq.head refs
-    let otherType = GetTypeByPoint ref.decType r acn
-    let otherTypePath = GetPointAccessPath ref.decType r acn
-    let determinant = GetTypeByPoint ref.determinant r acn
-    let actOtherType = GetActualType otherType r
-    let actDeterminant = GetActualType determinant r
-    match kind with
-    | AcnTypes.SizeDeterminant     -> 
-        let sCount = GetCount otherType otherTypePath r
-        false, c_acn.SizeDependency determinantPath sCount
-    | AcnTypes.ChoiceDeteterminant ->
-        let printItem (ch:ChildInfo) (en:NamedItem) =
-            c_acn.ChoiceDependencyEnum_Item determinantPath (ch.CName_Present C) (en.CEnumName r C)
-        match actOtherType.Kind, actDeterminant.Kind with
-        | Choice(children), Enumerated(enms)    ->
-            let sortedEnms = 
-                enms |> 
-                List.sortBy (
-                    fun en -> 
-                        children |> Seq.findIndex (fun ch -> ch.Name = en.Name)
-                )
-            let arrsChEnumItems = Seq.map2 printItem children sortedEnms
-            false, c_acn.ChoiceDependencyEnum sTasName arrsChEnumItems
-        | _ -> raise(BugErrorException(""))
-    | AcnTypes.PresenceBool        ->
-        let parentPoint = AcnTypes.Point.TypePoint(ref.decType.AbsPath |> List.rev |> List.tail |> List.rev)
-        let parentPath = GetPointAccessPath parentPoint (r:AstRoot) (acn:AcnTypes.AcnAstResolved)
-        let childName = ref.decType.AbsPath |> List.rev |> List.head
-        false, c_acn.PresenceDependency determinantPath parentPath (ToC childName)
-    | AcnTypes.PresenceInt(_)  ->
-        let parentPoint = AcnTypes.Point.TypePoint(ref.decType.AbsPath |> List.rev |> List.tail |> List.rev)
-        let parentPath = GetPointAccessPath parentPoint  (r:AstRoot) (acn:AcnTypes.AcnAstResolved)
-        let parentAsnType = GetAsn1TypeByPoint parentPoint (r:AstRoot) (acn:AcnTypes.AcnAstResolved)
-        let printItem (rf:AcnTypes.LongReferenceResolved) (ch:ChildInfo) =
-             match rf.Kind with
-             | AcnTypes.PresenceInt(intVal)  ->
-                  c_acn.ChoiceDependencyIntPres_child determinantPath (ch.CName_Present C) (AcnTypes.EvaluateConstant acn.Constants intVal)
-             | _                             -> raise(BugErrorException "")
-        match parentAsnType.Kind with
-        | Choice(children) ->
-            let arrsChEnumItems = Seq.map2 printItem refs children
-            false, c_acn.ChoiceDependencyPres sTasName arrsChEnumItems
-        | _                             -> raise(BugErrorException "")
-    | AcnTypes.PresenceStr(_)  ->
-        let parentPoint = AcnTypes.Point.TypePoint(ref.decType.AbsPath |> List.rev |> List.tail |> List.rev)
-        let parentPath = GetPointAccessPath parentPoint  (r:AstRoot) (acn:AcnTypes.AcnAstResolved)
-        let parentAsnType = GetAsn1TypeByPoint parentPoint (r:AstRoot) (acn:AcnTypes.AcnAstResolved)
-        let printItem (rf:AcnTypes.LongReferenceResolved) (ch:ChildInfo) =
-             match rf.Kind with
-             | AcnTypes.PresenceStr(sVal)  ->
-                  c_acn.ChoiceDependencyStrPres_child determinantPath (ch.CName_Present C) sVal
-             | _                             -> raise(BugErrorException "")
-        match parentAsnType.Kind with
-        | Choice(children) ->
-            let arrsChEnumItems = Seq.map2 printItem refs children
-            false, c_acn.ChoiceDependencyPres sTasName arrsChEnumItems
-        | _                             -> raise(BugErrorException "")
-    | AcnTypes.RefTypeArgument(prmName)                          -> 
-        let newModule, newTas = match otherType.Kind with
-                                | ReferenceType(md,ts, _) -> 
-                                    let m1 = r.Modules |> Seq.find(fun x -> x.Name.Value = md.Value)
-                                    let t1 = m1.TypeAssignments |> Seq.find(fun x -> x.Name.Value = ts.Value)
-                                    m1, t1
-                                | _                    -> raise(BugErrorException "")
-        match acn.Parameters |> Seq.tryFind(fun p -> p.ModName = newModule.Name.Value && p.TasName = newTas.Name.Value && p.Name = prmName) with
-        | None  -> raise(BugErrorException "")
-        | Some(actPrm)  ->
-            let sNewTasName = newTas.GetCName r.TypePrefix
-            let otherTypePath = GetPointAccessPathPtr ref.decType r acn
-            true, c_acn.RefTypeArgument1 determinantPathPtr sNewTasName prmName otherTypePath
-
-
-(*
-Handle Encoding Updates for a Sequence child
-*)
-let HandleChildUpdate (ch:ChildInfo) (parentPath:list<string>) (sTasName:string) (tas:TypeAssignment) (m:Asn1Module) (r:AstRoot) (acn:AcnTypes.AcnAstResolved) =
-    let chPath = parentPath@[ch.Name.Value]
-    let childPoint =  AcnTypes.Point.TypePoint(chPath)
-    let childDependencies = acn_backend_logic.GroupReferences childPoint r acn
-    let chAccessFld = match ch.AcnInsertedField with
-                      | false -> GetTypeAccessPath chPath r
-                      | true  -> (ch.CName ProgrammingLanguage.C)
-    let GetTmpVar i = ToC ((chPath.Tail.StrJoin "_") + "_" + i.ToString())
-    let tmpVar0 = GetTmpVar 0
-    let HandleChildReference refIndex (kind:AcnTypes.LongReferenceKind, refs:seq<AcnTypes.LongReferenceResolved>)  =
-        //let Write Update Stament in tmp variable childPath_refIndex
-        //let bRequiresResultCheck : boolean return from the previous function call
-        let tmpVar = GetTmpVar refIndex
-        let tmpVarPtr = match (Ast.GetActualType ch.Type r).Kind with
-                        | IA5String | NumericString -> tmpVar
-                        | _                         -> "&" + tmpVar
-        let bRequiresResultCheck, updateStatement = UpdateDeterminant tmpVar tmpVarPtr (kind,refs) sTasName m r acn
-        let bReturnRequiresResultCheck, retStatement = 
-            match refIndex>0, bRequiresResultCheck with
-            | false, false  -> false, updateStatement
-            | false, true   -> true, updateStatement
-            | true, false   -> true, updateStatement + "\n\n" + c_acn.MultiUpdateCheckWithFirstValue tmpVar tmpVar0
-            | true, true    -> true, updateStatement + "\n\n" + c_acn.MultiUpdateCheckWithFirstValue2 tmpVar tmpVar0
-        bReturnRequiresResultCheck,retStatement
-    let ChildUpdates = childDependencies |> Seq.mapi HandleChildReference |> Seq.toList
-    let actChildType = GetActualType ch.Type r
-    let finalCheck = 
-        let FieldIsWritable =
-            match ch.AcnInsertedField with
-            | false     -> false
-            | true      ->
-                match acn.Parameters |> Seq.tryFind(fun x -> x.ModName = m.Name.Value && x.TasName=tas.Name.Value && x.Name = ch.Name.Value) with
-                | Some(_)   -> false
-                | None      -> true
-        match FieldIsWritable with
-        | false     -> [(true,  if actChildType.Kind = Integer then  
-                                   c_acn.MultiUpdateCheckWithFirstValueInteger chAccessFld tmpVar0
-                                else
-                                   c_acn.MultiUpdateCheckWithFirstValue chAccessFld tmpVar0)]
-        | true      -> if actChildType.Kind = Integer then  
-                            let chPath = parentPath@[ch.Name.Value]
-                            let fldType = c_h.PrintTypeDeclaration ch.Type chPath r
-                            let CheckRangeStatement =   
-                                match (GetTypeUperRange ch.Type.Kind ch.Type.Constraints r) with
-                                |Concrete(min, max)        -> [(true, c_acn.CheckBeforeAssignToIntField_min_max tmpVar0 min max)]
-                                |NegInf(max)               -> [(true, c_acn.CheckBeforeAssignToIntField_max tmpVar0  max)]
-                                |PosInf(min)               -> [(true, c_acn.CheckBeforeAssignToIntField_min tmpVar0 min)]
-                                |Full                      -> []
-                                |Empty                     -> []
-
-                            CheckRangeStatement@[(false, c_acn.UpdateAsn1IntegerField chAccessFld tmpVar0 fldType)]
-                       else 
-                            [(false, c_acn.UpdateAsn1Field chAccessFld tmpVar0)]
-    match ChildUpdates with
-    | []    -> []
-    | _     -> ChildUpdates@finalCheck
-
-(*
-Handle Encoding Updates for parameter or TmpTypes
-return 
-    (b) the update statement for acn determinants
-    (a) whether this statement affects the result (and therefore the following statement must first check for result)
-*)
-let GetPointUpdateStatements  (point:AcnTypes.Point) getPntAccesPath  (tas:TypeAssignment) (m:Asn1Module) (r:AstRoot)  (acn:AcnTypes.AcnAstResolved)  =
-    let path = point.AbsPath
-    let eqAsn1Type = GetAsn1TypeByPoint point r acn
-
-
-    let prmAccessPath =  getPntAccesPath () //GetPointAccessPath point r acn
-//    let point = AcnTypes.Point.ParamPoint(path)
-    let paramDependencies = acn_backend_logic.GroupReferences point r acn
-    let GetTmpVar i = 
-        if i = 0 then       
-            prmAccessPath
-        else
-            ToC ((path.Tail.StrJoin "_") + "_" + i.ToString())
-
-    let tmpVar0 = GetTmpVar 0
-    let sTasName = tas.GetCName r.TypePrefix
-    let HandleChildReference refIndex (kind:AcnTypes.LongReferenceKind, refs:seq<AcnTypes.LongReferenceResolved>)  =
-        //let Write Update Stament in tmp variable childPath_refIndex
-        //let bRequiresResultCheck : boolean return from the previous function call
-        let tmpVar = GetTmpVar refIndex
-
-        let tmpVarPtr = match (Ast.GetActualType eqAsn1Type r).Kind with
-                        | IA5String | NumericString -> tmpVar
-                        | _                         -> "&" + tmpVar
-        let bRequiresResultCheck, updateStatement = UpdateDeterminant tmpVar tmpVarPtr (kind,refs) sTasName m r acn
-        let bReturnRequiresResultCheck, retStatement = 
-            match refIndex>0, bRequiresResultCheck with
-            | false, false  -> false, updateStatement
-            | false, true   -> true, updateStatement
-            | true, false   -> true, updateStatement + "\n\n" + c_acn.MultiParamUpdateCheckWithFirstValue tmpVar tmpVar0 
-            | true, true    -> true, updateStatement + "\n\n" + c_acn.MultiParamUpdateCheckWithFirstValue2 tmpVar tmpVar0 
-        bReturnRequiresResultCheck,retStatement
-    let prmUpdates = paramDependencies |> Seq.mapi HandleChildReference |> Seq.toList
-    let md,ts,name = path.Head, path.Tail.Head, path.Tail.Tail.Head
-    let tp = match point with
-             |AcnTypes.Point.TempPoint(_)     ->
-                let x = acn.TmpTypes |> Seq.find(fun x -> x.Name = name && x.TasName = ts && x.ModName = md)                
-                let asn1Type = AcnAsn1Type2Asn1Type x.Asn1Type
-                let actAsn1Type = GetActualType asn1Type r
-                if actAsn1Type.Kind = Integer then  
-                    match (GetTypeUperRange actAsn1Type.Kind actAsn1Type.Constraints r) with
-                    |Concrete(min, max)        -> [(true, c_acn.CheckBeforeAssignToIntField_min_max tmpVar0 min max)]
-                    |NegInf(max)               -> [(true, c_acn.CheckBeforeAssignToIntField_max tmpVar0  max)]
-                    |PosInf(min)               -> [(true, c_acn.CheckBeforeAssignToIntField_min tmpVar0 min)]
-                    |Full                      -> []
-                    |Empty                     -> []
-                else
-                    []
-
-             | _                              -> []
-                
-    match  prmUpdates with
-    | []    -> []
-    | _     -> prmUpdates@tp
-
-
-let GetTempVarType (kind:AcnTypes.LongReferenceKind, refs:seq<AcnTypes.LongReferenceResolved>) (m:Asn1Module) (r:AstRoot) (acn:AcnTypes.AcnAstResolved) =
-    let ref = Seq.head refs
-    let otherType = GetTypeByPoint ref.decType r acn
-    match kind with
-    | AcnTypes.SizeDeterminant     -> Some(ch.Declare_Integer())
-    | AcnTypes.PresenceBool        -> Some(ch.Declare_Boolean())
-    | AcnTypes.ChoiceDeteterminant | AcnTypes.PresenceStr(_) ->
-        let determinantType = GetTypeByPoint ref.determinant r acn
-        match determinantType.Kind with
-        | ReferenceType(modName, tasName, _)    -> Some(GetTasCName tasName.Value r.TypePrefix)
-        | _                                 -> raise(BugErrorException "")
-    | AcnTypes.PresenceInt(_)  -> Some(ch.Declare_Integer())
-    | AcnTypes.RefTypeArgument(prmName)                          -> 
-        let mdName, tsName = match otherType.Kind with
-                                | ReferenceType(md,ts, _) -> md.Value, ts.Value
-                                | _                    -> raise(BugErrorException "")
-        let prm = acn.Parameters |> Seq.find(fun p -> p.ModName=mdName && p.TasName=tsName && p.Name=prmName)
-
-        match prm .Mode with
-        | AcnTypes.ParamMode.DecodeMode     -> 
-            Some(c_h.PrintParamType prm m r)
-        | AcnTypes.ParamMode.EncodeDecodeMode -> None
-
-
-        
-
-let HandleChildUpdate_tmpVars (ch:ChildInfo) (parentPath:list<string>) (m:Asn1Module) (r:AstRoot) (acn:AcnTypes.AcnAstResolved) =
-    let chPath = parentPath@[ch.Name.Value]
-    let childPoint =  AcnTypes.Point.TypePoint(chPath)
-    let GetTmpVar i = ToC((chPath.Tail.StrJoin "_") + "_" + i.ToString())
-    acn_backend_logic.GroupReferences childPoint r acn |> Seq.mapi (fun i x -> GetTmpVar i, GetTempVarType x m r acn) |> Seq.toList |> List.choose(fun (v,t) -> if t.IsSome then Some(v,t.Value) else None) 
-
-
-// called for by update function
-let HandleParameterOrTmpUpdate_tmpVars   (point:AcnTypes.Point) (tas:TypeAssignment) (m:Asn1Module) (r:AstRoot)  (acn:AcnTypes.AcnAstResolved)  =
-    let path = point.AbsPath
-    let GetTmpVar i = 
-        if i = 0 then       
-            ToC (path |> List.rev |> List.head)
-        else
-            ToC ((path.Tail.StrJoin "_") + "_" + i.ToString())
-    let groupedRefs = acn_backend_logic.GroupReferences point r acn 
-    match groupedRefs with
-    | []        -> []
-    | x::xs     -> 
-        match point with
-        | AcnTypes.Point.ParamPoint(_) -> groupedRefs |> Seq.mapi (fun i x -> GetTmpVar i, GetTempVarType x m r acn) |> Seq.toList |> List.tail |> List.choose(fun (v,t) -> if t.IsSome then Some(v,t.Value) else None) 
-        | AcnTypes.Point.TempPoint(_)  -> groupedRefs |> Seq.mapi (fun i x -> GetTmpVar i, GetTempVarType x m r acn) |> Seq.toList |> List.choose(fun (v,t) -> if t.IsSome then Some(v,t.Value) else None) 
-        | AcnTypes.Point.TypePoint(_)  -> raise(BugErrorException "")
-
-
-
-(*
-Emits the update procedure
-<sTasName>_ACN_Encode_update_<sParamName>() 
-*)
-
-let EmitUpdate_param_functions(tas:TypeAssignment) (m:Asn1Module) (r:AstRoot)  (acn:AcnTypes.AcnAstResolved)  =
-    let parms = acn.Parameters |> List.filter(fun p -> p.ModName = m.Name.Value && p.TasName = tas.Name.Value && p.Mode = AcnTypes.DecodeMode)
-    //for all types
-    let sTasName = GetTasCName tas.Name.Value r.TypePrefix
-    let sStar = (TypeStar tas.Type r)
-    let rec printNestedItems (lst:list<bool*string>)= 
-        match lst with
-            |[]     -> null
-            |(bCheck, sCont)::xs  -> 
-                c_acn.PrintAcn_update_param_body sCont (printNestedItems xs) bCheck
-    //Special Case for choice children when Reference kind is not present-when but   RefTypeArguments
-    let IsSpecialChoiceCase (p:AcnTypes.Point) =
-        match tas.Type.Kind with
-        | Choice(children)  -> 
-            let IsRefSpecial (r:AcnTypes.LongReferenceResolved, c:ChildInfo) =
-                match r.Kind with
-                |AcnTypes.RefTypeArgument(_)    ->(r.decType.AbsPath |> List.rev |> List.head) = c.Name.Value
-                | _                             -> false
-            let refs = acn.References |> List.filter(fun r -> r.determinant = p)
-            if refs.Length = children.Length then
-                List.zip refs children |> List.forall IsRefSpecial
-            else
-                false
-        | _                 -> false
-    let printNestedItemsChoice (p:AcnTypes.AcnParameter) (children:list<ChildInfo>)  = 
-        let PrntChild (ch:ChildInfo, (bCheck:bool, updStm:string)) =
-            c_acn.PrintAcn_update_param_body_choice_child (ch.CName_Present C) updStm bCheck
-        let prmAccessPath = GetParameterAccessPath p  r
-        let prmAccessPathPtr = GetParameterAccessPathPtr p r
-        let path = [m.Name.Value; tas.Name.Value; p.Name]
-        let point = AcnTypes.Point.ParamPoint(path)
-        let refs = acn.References |> List.filter(fun r -> r.determinant = point) |> List.map(fun x -> (x.Kind, seq {yield x}))
-        let updates = refs |> List.map(fun g -> UpdateDeterminant prmAccessPath prmAccessPathPtr g sTasName m r acn)
-        let arrsUpdStmts = List.zip children updates  |> List.map PrntChild
-        c_acn.PrintAcn_update_param_body_choice arrsUpdStmts
-    
-    let Update_param_Function (p:AcnTypes.AcnParameter) =
-        let bHasResult = acn_backend_logic.Update_param_function_requires_result p.Name tas m r acn
-        let prmName = ToC p.Name
-        let path = [m.Name.Value; tas.Name.Value; p.Name]
-        let point = AcnTypes.Point.ParamPoint(path)
-        let prmType = c_h.PrintParamType p m r
-        let prmStar = (TypeStar (Ast.AcnAsn1Type2Asn1Type p.Asn1Type) r)
-        let updateStatements = GetPointUpdateStatements point (fun () -> "*" + (GetPointAccessPath point r acn)) tas m r acn
-        let sContent, tmpVars =
-            match IsSpecialChoiceCase point with
-            | false ->
-                let sContent = printNestedItems updateStatements
-                let tmpVars = HandleParameterOrTmpUpdate_tmpVars point tas m r acn |> Seq.map(fun (fldName, fldType) -> c_acn.RefTypeParam_tmpVar fldName fldType)
-                sContent, tmpVars
-            | true  ->
-                match tas.Type.Kind with
-                | Choice(children)  -> 
-                    let sContent = printNestedItemsChoice p children 
-                    sContent, Seq.empty
-                | _                 -> raise(BugErrorException "")
-        c_acn.PrintAcn_update_param sTasName sStar prmType  prmName prmStar sContent tmpVars
-    parms |> List.map Update_param_Function |> Seq.StrJoin "\n\n"
-
- 
-type AcnUpdateStatement =
-    | ImpactsEncoding of bool*string
-    | ImpactsEncodingDecoding of bool*string
-
-type Statement = 
-    | UpdateExistsStatement of ChildInfo         // bit mask
-    | AcnUpdateStatement of AcnUpdateStatement// bool*string     // acn update statement + flag indicating whether this statement changes result or not 
-    | ChildEncDecStatement      of ChildInfo       // normal encoding / decoding of a child
-    override x.ToString() = toString x 
-
-
-
-
-
-let rec EmitTypeBodyAux (t:Asn1Type) (sTasName:string) (path:list<string>, altPath:(string*string) option )  (tas:TypeAssignment) (m:Asn1Module) (r:AstRoot) (acn:AcnTypes.AcnAstResolved) codec =
-    let handleSizeableType auto fixedSize extFld nullTerm =
-        let encClass = Acn.GetSizeableEncodingClass_ t path r acn emptyLocation 
-        let (min, max) = match uPER.GetTypeUperRange t.Kind t.Constraints r with
-                            | Concrete(a, b)    -> (a,b)
-                            | _                 -> raise(BugErrorException "Expecting size constraint")
-        match min=max, encClass with
-        | true, Acn.ExternalField(fldPath)     -> extFld min max fldPath 
-        | true, _                              -> fixedSize max
-        | false, Acn.AutoSize                  -> auto min max
-        | false, Acn.FixedSize(nItems)         -> fixedSize nItems
-        | false, Acn.ExternalField(fldPath)    -> extFld min max fldPath 
-        | false, Acn.NullTerminated   _        -> nullTerm max
-
-    let aligmVal = 
-        match Acn.GetAlignment t r with
-        | None                       -> 0I
-        | Some(AcnTypes.NextByte)    -> 7I
-        | Some(AcnTypes.NextWord)    -> 15I
-        | Some(AcnTypes.NextDWord)   -> 31I
-
-    let pp,ptr = 
-            match altPath with
-            |Some(alt, altPtr)  -> alt, altPtr
-            | None              -> GetTypeAccessPath path r,GetTypeAccessPathPtr path  r 
-    let p = match codec with
-            | Encode -> pp
-            | Decode -> ptr
-    let getIndexNameByPath (path:string list) =
-        "i" + ((Seq.length (path |> Seq.filter(fun s -> s ="#"))) + 1).ToString()
-    let index = getIndexNameByPath path
-    let rec EmitInternalItem_min_max () =
-        match t.Kind with
-        | SequenceOf(inItem)          -> 
-            let intItem = EmitTypeBody inItem sTasName (path@["#"], None) tas m r acn codec
-            let intItemMax = Acn.RequiredBitsForAcnEncodingInt inItem (path@["#"]) r acn |> fst
-            intItem, 0I, intItemMax
-//        | BitString                   -> su.InternalItem_bit_str p index codec, 1I, 1I 
-        | OctetString                 -> c_src.InternalItem_oct_str pp index codec ,8I,8I  //su.InternalItem_oct_str p index codec, 8I, 8I 
-        | IA5String | NumericString   -> 
-            let bAsciiEncode = false
-            
-            let encClass = Acn.GetSizeableEncodingClass_ t path r acn emptyLocation 
-            match bAsciiEncode, encClass   with
-            | true, Acn.NullTerminated _   ->  c_acn.string_InternalItem p index  255I codec, 8I, 8I
-            | false, Acn.NullTerminated _  ->  c_acn.string_InternalItem p index  255I codec, 8I, 8I
-            | _                 ->
-                let charSizeInBits = 
-                    match uPER.uperGetSizableTypeInternalItemSizeInBits uPER.uperGetMaxSizeInBits t.Kind t.Constraints r with
-                    | Bounded(charSize) -> charSize
-                    | Infinite          -> raise(BugErrorException "impossible case in EmitTypeBodyAux")
-                match bAsciiEncode with
-                | true  -> c_acn.string_InternalItem p index  ((1I <<< (int)charSizeInBits) - 1I) codec,  charSizeInBits, charSizeInBits
-                | false -> 
-                    let alphaSet = GetTypeUperRangeFrom (t.Kind, t.Constraints, r)
-                    let nLastItemIndex = BigInteger (alphaSet.Length - 1)
-                    let arrAsciiCodes = alphaSet |> Array.map(fun x -> BigInteger (System.Convert.ToInt32 x))
-                    let nCharIndexSize = (GetNumberOfBitsForNonNegativeInteger (BigInteger (alphaSet.Length - 1)))
-                    let nCharIndexMax = BigInteger alphaSet.Length-1I
-                    c_src.InternalItem_string_with_alpha pp index nLastItemIndex arrAsciiCodes (nLastItemIndex+1I) codec,nCharIndexSize,nCharIndexSize
-
-
-        | _                           -> raise(BugErrorException "")
-
-    let longName = path.Tail |> Seq.map ToC |> Seq.StrJoin "_"
-    let errCode = 
-        match (GetTypeConstraintsErrorCode t.Constraints path r) with
-        | None  -> "0"
-        | Some(errCodeName) ->    errCodeName
-    match t.Kind with
-    | Integer   -> 
-        let uperMin,uperMax = match uPER.GetTypeUperRange t.Kind t.Constraints r with
-                              | Full            -> MinInt(), MaxInt() 
-                              | NegInf(max)     -> MinInt(), max
-                              | PosInf(min)     -> min, MaxInt()
-                              | Concrete(a,b)   -> a,b
-                              | Empty           -> 0I,0I
-        let encClass= Acn.GetIntEncodingClass t r acn emptyLocation
-        let adjVal = 0I//Acn.GetIntAdjustValue t r acn emptyLocation
-        match encClass with
-        | Acn.Integer_uPER                              -> c_uper.EmitTypeBody t sTasName (path, altPath) m  r codec
-        | Acn.PositiveInteger_ConstSize(nSize)          -> c_acn.PositiveInteger_ConstSize p nSize codec
-        | Acn.PositiveInteger_ConstSize_8               -> c_acn.PositiveInteger_ConstSize_8 p codec
-        | Acn.PositiveInteger_ConstSize_big_endian_16   -> c_acn.PositiveInteger_ConstSize_big_endian_16 p codec
-        | Acn.PositiveInteger_ConstSize_big_endian_32   -> c_acn.PositiveInteger_ConstSize_big_endian_32 p codec
-        | Acn.PositiveInteger_ConstSize_big_endian_64   -> c_acn.PositiveInteger_ConstSize_big_endian_64 p codec
-        | Acn.PositiveInteger_ConstSize_little_endian_16-> c_acn.PositiveInteger_ConstSize_little_endian_16  p codec
-        | Acn.PositiveInteger_ConstSize_little_endian_32-> c_acn.PositiveInteger_ConstSize_little_endian_32  p codec
-        | Acn.PositiveInteger_ConstSize_little_endian_64-> c_acn.PositiveInteger_ConstSize_little_endian_64  p codec
-        | Acn.PositiveInteger_VarSize_LengthEmbedded    -> c_acn.PositiveInteger_VarSize_LengthEmbedded p codec
-        | Acn.TwosComplement_ConstSize(nSize)           -> c_acn.TwosComplement_ConstSize p nSize codec
-        | Acn.TwosComplement_ConstSize_8                -> c_acn.TwosComplement_ConstSize_8 p codec
-        | Acn.TwosComplement_ConstSize_big_endian_16    -> c_acn.TwosComplement_ConstSize_big_endian_16 p  codec
-        | Acn.TwosComplement_ConstSize_big_endian_32    -> c_acn.TwosComplement_ConstSize_big_endian_32 p  codec
-        | Acn.TwosComplement_ConstSize_big_endian_64    -> c_acn.TwosComplement_ConstSize_big_endian_64 p  codec
-        | Acn.TwosComplement_ConstSize_little_endian_16 -> c_acn.TwosComplement_ConstSize_little_endian_16 p codec
-        | Acn.TwosComplement_ConstSize_little_endian_32 -> c_acn.TwosComplement_ConstSize_little_endian_32 p codec
-        | Acn.TwosComplement_ConstSize_little_endian_64 -> c_acn.TwosComplement_ConstSize_little_endian_64 p codec
-        | Acn.TwosComplement_VarSize_LengthEmbedded     -> c_acn.TwosComplement_VarSize_LengthEmbedded p codec
-        | Acn.ASCII_ConstSize(nBits)                    -> c_acn.ASCII_ConstSize p (nBits/8I) codec
-        | Acn.ASCII_VarSize_LengthEmbedded              -> c_acn.ASCII_VarSize_LengthEmbedded p codec
-        | Acn.ASCII_VarSize_NullTerminated _            -> c_acn.ASCII_VarSize_NullTerminated p codec
-        | Acn.BCD_ConstSize(nBits)                      -> c_acn.BCD_ConstSize p (nBits/4I) codec
-        | Acn.BCD_VarSize_LengthEmbedded                -> c_acn.BCD_VarSize_LengthEmbedded p codec
-        | Acn.BCD_VarSize_NullTerminated    _           -> c_acn.BCD_VarSize_NullTerminated p codec
-    | Real  ->  
-        match Acn.GetRealEncodingClass t r with
-        | Acn.Real_uPER                                     -> c_uper.EmitTypeBody t sTasName (path, altPath) m  r codec
-        | Acn.Real_IEEE754_32_big_endian                    -> c_acn.Real_32_big_endian p codec
-        | Acn.Real_IEEE754_64_big_endian                    -> c_acn.Real_64_big_endian p codec
-        | Acn.Real_IEEE754_32_little_endian                 -> c_acn.Real_32_little_endian p codec
-        | Acn.Real_IEEE754_64_little_endian                 -> c_acn.Real_64_little_endian p codec
-    | Boolean                                           ->
-        let bEncValIsTrue, arruTrueValueAsByteArray, arruFalseValueAsByteArray, nSize =
-            match Acn.GetBooleanEncoding t r with
-            | AcnTypes.TrueValue(bitVal)   -> 
-                let arrBytes = bitStringValueToByteArray bitVal
-                true, arrBytes, (arrBytes |> Array.map (~~~)), bitVal.Value.Length
-            | AcnTypes.FalseValue(bitVal)  -> 
-                let arrBytes = bitStringValueToByteArray bitVal
-                false, (arrBytes |> Array.map (~~~)), arrBytes, bitVal.Value.Length
-        c_acn.Boolean pp ptr bEncValIsTrue (BigInteger nSize) arruTrueValueAsByteArray arruFalseValueAsByteArray codec
-    | NullType                                          ->
-        match Acn.GetNullEncodingValue t r with
-        | Some(pattern) -> 
-            let arrBytes = bitStringValueToByteArray pattern.AsLoc
-            c_acn.Null arrBytes (BigInteger pattern.Length) codec
-        | None          -> c_acn.Null_empty_pattern()
-    | Enumerated(items)                    ->
-        let enP,enPtr = "intVal" , "&intVal"
-        match (Acn.isEnumEncodingValues t r) with
-        | false ->
-            let newType = Acn.GetIntTypeFromEnum t r acn
-            let sActualCodecFunc = EmitTypeBody newType sTasName (path, Some (enP,enPtr)) tas m r acn codec
-            let arrItems = items |> Seq.mapi(fun idx it -> c_acn.Enumerated_item pp (it.CEnumName r C) (BigInteger idx) codec)
-            c_acn.EnumeratedEncIdx p sTasName arrItems sActualCodecFunc codec
-        | true  ->
-            let newType = Acn.GetIntTypeFromEnum t r acn
-            let sActualCodecFunc = EmitTypeBody newType sTasName (path, Some (enP,enPtr)) tas m r acn codec
-            let arrItems = Acn.GetEnumEncodingValues t r C acn |> Seq.map(fun (sname,vl) -> c_acn.Enumerated_item pp sname vl codec)
-            c_acn.EnumeratedEncValues p sTasName arrItems sActualCodecFunc codec
-    | IA5String | NumericString -> 
-        let encClass = Acn.GetStringEncodingClass t path r acn emptyLocation 
-        match encClass.kind with
-        | Acn.Acn_Enc_String_Ascii_FixSize                                  -> 
-            c_acn.Acn_String_Ascii_FixSize p encClass.maxAsn1SizeValue codec
-        | Acn.Acn_Enc_String_Ascii_Null_Teminated nullChar                  -> 
-            c_acn.Acn_String_Ascii_Null_Teminated p encClass.maxAsn1SizeValue (nullChar.ToString()) codec
-        | Acn.Acn_Enc_String_Ascii_External_Field_Determinant refPoint      -> 
-            let extField = GetPointAccessPath refPoint  r acn
-            c_acn.Acn_String_Ascii_External_Field_Determinant p encClass.maxAsn1SizeValue extField codec
-        | Acn.Acn_Enc_String_Ascii_Internal_Field_Determinant (asn1Min, _)    -> 
-            c_acn.Acn_String_Ascii_Internal_Field_Determinant p encClass.maxAsn1SizeValue asn1Min codec
-        | Acn.Acn_Enc_String_CharIndex_FixSize  charSet                     -> 
-            let arrAsciiCodes = charSet |> Array.map(fun x -> BigInteger (System.Convert.ToInt32 x))
-            c_acn.Acn_String_CharIndex_FixSize p encClass.maxAsn1SizeValue arrAsciiCodes (BigInteger charSet.Length) codec
-        | Acn.Acn_Enc_String_CharIndex_External_Field_Determinant (charSet, refPoint)    ->  
-            let extField = GetPointAccessPath refPoint  r acn
-            let arrAsciiCodes = charSet |> Array.map(fun x -> BigInteger (System.Convert.ToInt32 x))
-            c_acn.Acn_String_CharIndex_External_Field_Determinant p encClass.maxAsn1SizeValue arrAsciiCodes (BigInteger charSet.Length) extField codec
-        | Acn.Acn_Enc_String_CharIndex_Internal_Field_Determinant (charSet, asn1Min, _) -> 
-            let arrAsciiCodes = charSet |> Array.map(fun x -> BigInteger (System.Convert.ToInt32 x))
-            c_acn.Acn_String_CharIndex_Internal_Field_Determinant p encClass.maxAsn1SizeValue arrAsciiCodes (BigInteger charSet.Length) asn1Min codec
-
-    | SequenceOf(_) | OctetString ->
-        let intItem, IntItemMin, IntItemMax = EmitInternalItem_min_max ()
-        let auto min max   = c_src.oct_sqf_VarSize p index intItem min max  (GetCount t pp r) codec  //c_src.oct_sqf_VarSize p index intItem min max (GetNumberOfBitsForNonNegativeInteger (max-min)) IntItemMin IntItemMax aligmVal codec 
-        let fixSize size   = c_src.oct_sqf_FixedSize p index intItem size codec  //c_src.oct_sqf_FixedSize p index intItem size sTasName IntItemMin IntItemMax aligmVal codec 
-        let nullTerm max       = raise(BugErrorException "Null terminated is not supported for this type")
-        let extFld  min max (fldPath:AcnTypes.Point)= 
-            let extFldPath = GetPointAccessPath fldPath  r acn //GetTypeAccessPath (fldPath.AbsPath.Tail.Tail)  r 
-            c_acn.oct_sqf_external_field pp index intItem min max extFldPath codec
-        handleSizeableType auto fixSize extFld nullTerm
-    | BitString ->
-        let auto min max   = c_src.uper_bitString_VarSize pp min max codec  
-        let fixSize size   = c_src.uper_bitString_FixSize pp size codec 
-        let nullTerm max       = raise(BugErrorException "Null terminated is not supported for this type")
-        let extFld  min max (fldPath:AcnTypes.Point)= 
-            let extFldPath = GetPointAccessPath fldPath  r acn 
-            c_acn.bit_string_external_field pp min max extFldPath codec
-        handleSizeableType auto fixSize extFld nullTerm
-    | Sequence(children)                    -> 
-        let GetChildThatIDepent (point:AcnTypes.Point) =
-            let deps = acn.References |> List.filter(fun x -> x.determinant=point)
-            let ref = deps |> Seq.tryFind(fun x ->  match x.Kind with
-                                                    | AcnTypes.RefTypeArgument(prmName) -> 
-                                                        let otherType = GetTypeByPoint x.decType r acn
-                                                        match otherType.Kind with
-                                                        | ReferenceType(md,ts, _) -> 
-                                                            let m1 = r.Modules |> Seq.find(fun x -> x.Name.Value = md.Value)
-                                                            let t1 = m1.TypeAssignments |> Seq.find(fun x -> x.Name.Value = ts.Value)
-                                                            match acn.Parameters |> Seq.tryFind(fun p -> p.Name = prmName && p.TasName = t1.Name.Value && p.ModName = m1.Name.Value ) with
-                                                            | None          -> false
-                                                            | Some(actPrm)  -> match actPrm.Mode with
-                                                                                | AcnTypes.EncodeDecodeMode  -> 
-                                                                                    true
-                                                                                | AcnTypes.DecodeMode        -> false
-                                                        | _                    -> false
-                                                    | _                                 -> false)
-            match ref with
-            | Some(x)   ->
-                let chName = x.decType.AbsPath |> List.rev |> List.head
-                Some(chName)
-            | None      -> None
-
-
-        let tmpTps = acn.TmpTypes |> List.filter(fun x-> x.ModName = m.Name.Value && x.TasName = tas.Name.Value) 
-        // Get Acn update Statements for tmp types
-        let d0 = tmpTps |> List.collect(fun x -> 
-                                            let path = [m.Name.Value; tas.Name.Value; x.Name]
-                                            let point = AcnTypes.Point.TempPoint(path)
-                                            let name = point.AbsPath |> List.rev |> List.head
-                                            let childIDepend = GetChildThatIDepent point
-                                            let tmpTypeUpdates = GetPointUpdateStatements point (fun () -> GetPointAccessPath point r acn) tas m r acn //|> List.filter(fun (b,s) -> s <> "" )
-                                            tmpTypeUpdates |> List.map(fun a -> (name, AcnUpdateStatement(ImpactsEncodingDecoding a)),childIDepend ))
-        
-        // Get update statements for the exist field of the optional fields
-        let d1 = children |> List.filter(fun c -> match c.Optionality with 
-                                                    | Some(Optional)|Some(Default(_)) -> true
-                                                    | _                               -> false) 
-                          |> List.map(fun c -> 
-                                            let ChildIDepend =
-                                                match Acn.GetPresenseEncodingClass path c acn with
-                                                | Some(Acn.LikeUPER)           -> None
-                                                | Some(Acn.PresBool(extFld)) | Some(Acn.PresInt(extFld, _)) | Some(Acn.PresStr(extFld, _))  -> 
-                                                    let chName = extFld.AbsPath |> List.rev |> List.head
-                                                    let IsParam = extFld.AbsPath.Length = 3 &&
-                                                                  acn.Parameters |> Seq.exists(fun p -> p.ModName = m.Name.Value && p.TasName = tas.Name.Value && p.Name = chName)
-                                                    match IsParam with
-                                                    | true   -> None
-                                                    | false  -> Some(chName)
-                                                | None      -> None
-                                            (c.Name.Value,(UpdateExistsStatement c)), ChildIDepend)
-        // Get AcnUpdateStatements for children (for those having references to them), and child encode - decode statements
-        let d2 = children |> List.collect(fun c -> 
-                                                   let childUpdates = HandleChildUpdate c path sTasName tas m r acn 
-                                                   match childUpdates with
-                                                   |[]  -> [((c.Name.Value, ChildEncDecStatement(c)), None)]
-                                                   | _  -> (childUpdates |> List.map(fun a -> ((c.Name.Value, AcnUpdateStatement(ImpactsEncoding a)), None))) @ [((c.Name.Value, ChildEncDecStatement (c)), None)])
-
-        let sortDecodedParts (items:list<(string*Statement)*option<string>>):list<Statement> =
-            let independent = items |> List.choose(fun (x,ch) -> if ch.IsNone then Some(x) else None)
-            let dependent = items |> List.choose(fun (x,ch) -> if ch.IsSome then Some( (x,[ch.Value])) else None)
-            let cmprer (a1:string) (a2,x) = a1=a2
-            let PrintCyclicItems  (items:list<(string*Statement)*list<string>>) =
-                let printItemAux = function
-                    | UpdateExistsStatement(child)  -> sprintf "UpdateExistsStatement<%s>" child.Name.Value
-                    | AcnUpdateStatement(upStm)     -> 
-                        match upStm with
-                        | ImpactsEncoding(bl,nm)           -> sprintf "acn_update<%b,%s>" bl nm
-                        | ImpactsEncodingDecoding(bl,nm)   -> sprintf "acn_update<%b,%s>" bl nm
-                    | ChildEncDecStatement(child)   -> sprintf "child<%s>" child.Name.Value
-
-                let PrintCyclicItem ((name:string, itemAux: Statement), lst:list<string>) =
-                    sprintf "Item: %s of type %s depends on [%s]" name (printItemAux itemAux) (lst |> Seq.StrJoin ", ")
-                items |> Seq.map PrintCyclicItem |> Seq.StrJoin "\n"
-            let res = DoTopologicalSort2 independent dependent cmprer (fun x -> BugErrorException (sprintf "cyclic dependencies:\n%s" (PrintCyclicItems x) ))
-            res |> List.map snd
-        let decodedParts0 = d0@d1@d2
-        let statements, firstDecodedItem = 
-            match codec with
-            | Encode -> (decodedParts0 |> List.map fst |> List.map snd), None
-            | Decode -> 
-                // filter only those statements that make sense in the decoding
-                let onlyDecodingStatements = decodedParts0 |> List.filter (fun ((_,stm),_) -> match stm with AcnUpdateStatement(ImpactsEncoding(_)) -> false |_ -> true)
-                let firstDecodedItem = match onlyDecodingStatements with
-                                       | []                    -> None
-                                       | ((itemName,_),_)::_   -> Some itemName
-                sortDecodedParts onlyDecodingStatements, firstDecodedItem
-        let bRequiresInit = match (children |> List.filter(fun x -> not x.AcnInsertedField)) with
-                            | []    -> false
-                            | x::[] -> x.Optionality.IsSome
-                            | _     -> true
-
-        let uPERoptionalChildren = children |> List.filter(fun c -> match Acn.GetPresenseEncodingClass path c acn with
-                                                                    | Some(Acn.LikeUPER)    -> true
-                                                                    | _                     -> false) 
-
-        let sBitMaskName = (TypeLongName path) + "bitMask"
-        let printChildItem childItem sNestedContent = 
-            let content = 
-                match childItem with
-                | UpdateExistsStatement(c)     -> 
-                    match Acn.GetPresenseEncodingClass path c acn with
-                    | Some(Acn.LikeUPER)           -> 
-                        let index = uPERoptionalChildren |> Seq.findIndex(fun ch -> ch.Name.Value = c.Name.Value)
-                        let nByteIndex = BigInteger (index / 8)
-                        let sAndMask=System.String.Format("{0:X2}", 0x80 >>>(index % 8) )
-                        c_acn.Sequence_presense_optChild pp (c.CName ProgrammingLanguage.C) errCode sBitMaskName nByteIndex sAndMask codec
-                    | Some(Acn.PresBool(extFld))    -> 
-                        let extFldPath = GetPointAccessPath extFld  r acn//GetTypeAccessPath (extFld.AbsPath.Tail.Tail)  r 
-                        c_acn.Sequence_presense_optChild_pres_bool pp (c.CName ProgrammingLanguage.C) extFldPath codec
-                    | Some(Acn.PresInt(extFld, nVal)) ->
-                        let extFldPath = GetPointAccessPath extFld  r acn //GetTypeAccessPath (extFld.AbsPath.Tail.Tail)  r 
-                        c_acn.Sequence_presense_optChild_pres_int pp (c.CName ProgrammingLanguage.C) extFldPath nVal codec
-                    | Some(Acn.PresStr(extFld, sVal)) ->
-                        let extFldPath = GetPointAccessPath extFld  r acn //GetTypeAccessPath (extFld.AbsPath.Tail.Tail)  r 
-                        c_acn.Sequence_presense_optChild_pres_str pp (c.CName ProgrammingLanguage.C) extFldPath sVal codec
-                    | None      -> raise(BugErrorException "")
-                | AcnUpdateStatement(upStm)     ->
-                    match codec with
-                    | Decode    -> null
-                    | Encode    -> match upStm with ImpactsEncoding(_,stm) | ImpactsEncodingDecoding(_,stm) -> stm
-                | ChildEncDecStatement(c)     -> 
-                    let childPath =  path@[c.Name.Value]
-                    let chAccPath = 
-                        match c.AcnInsertedField with
-                        | false     ->  None
-                        | true      -> 
-                            match (Ast.GetActualType c.Type r).Kind with
-                            | IA5String | NumericString -> Some(c.CName ProgrammingLanguage.C, c.CName ProgrammingLanguage.C)
-                            | _                         -> 
-                                let mdName = path.Head
-                                let tsName = path.Tail.Head
-                                match acn.Parameters |> Seq.exists(fun x-> x.ModName = mdName && x.TasName = tsName && x.Name = c.Name.Value) with
-                                | true  -> 
-                                    match codec with
-                                    | Encode    -> Some(c.CName ProgrammingLanguage.C, "&" + (c.CName ProgrammingLanguage.C))
-                                    | Decode    -> Some("*" + (c.CName ProgrammingLanguage.C), c.CName ProgrammingLanguage.C)
-                                | false -> Some(c.CName ProgrammingLanguage.C, "&" + (c.CName ProgrammingLanguage.C))
-                    let sChildContent = EmitTypeBody c.Type sTasName (childPath, chAccPath) tas m r acn codec 
-                    match c.Optionality with
-                    | None      -> c_acn.Sequence_mandatory_child (c.CName ProgrammingLanguage.C) sChildContent codec
-                    | Some(Default(vl))  ->
-                        let sDefaultValue = c_variables.PrintAsn1Value vl c.Type false (sTasName,0) m r
-                        let sChildTypeDeclaration = c_h.PrintTypeDeclaration c.Type childPath r
-                        c_acn.Sequence_default_child pp (c.CName ProgrammingLanguage.C) sChildContent sChildTypeDeclaration sDefaultValue codec
-                    | _                 ->
-                        c_acn.Sequence_optional_child pp (c.CName ProgrammingLanguage.C) sChildContent codec
-            c_acn.JoinItems content sNestedContent //requiredBitsSoFar bRequiresAssert  
-        let  printChildren lst= 
-            let rec printChildrenAux  = function
-                    |[]     -> null
-                    |x::xs  -> printChildItem x  (printChildrenAux xs )
-            printChildrenAux lst
-        
-        let nUPERoptionalChildren = uPERoptionalChildren |> Seq.length
-        c_acn.Sequence (printChildren statements) (nUPERoptionalChildren>0) (BigInteger nUPERoptionalChildren) sBitMaskName codec 
-    | Choice(children)                      -> 
-        let Choice_like_uPER() = 
-            let nMin = 0I
-            let nMax = BigInteger(Seq.length children) - 1I
-            let nBits = (GetNumberOfBitsForNonNegativeInteger (nMax-nMin))
-            let printChild (i:int) (c:ChildInfo) =
-                let newPath = path@[c.Name.Value]
-                let sChildContent = EmitTypeBody c.Type sTasName (newPath, None) tas m r acn codec 
-                c_acn.ChoiceChild pp (c.CName_Present C) (BigInteger i) nMax sChildContent  codec
-            let arrChildren = children |> Seq.mapi printChild
-            c_acn.Choice p arrChildren nMax errCode codec
-        let Choice_presWhen() =
-            let printChild (i:int) (c:ChildInfo) =
-                let newPath = path@[c.Name.Value]
-                let sChildContent = EmitTypeBody c.Type sTasName (newPath, None) tas m r acn codec 
-                let printCondition = function
-                    | Acn.PresBool(extFld)  -> 
-                        let extFldPath = GetPointAccessPath extFld  r acn //GetTypeAccessPath (extFld.AbsPath.Tail.Tail)  r 
-                        c_acn.ChoiceChild_preWhen_bool_condition extFldPath
-                    | Acn.PresInt(extFld, nVal) ->
-                        let extFldPath = GetPointAccessPath extFld  r acn //GetTypeAccessPath (extFld.AbsPath.Tail.Tail)  r 
-                        c_acn.ChoiceChild_preWhen_int_condition extFldPath nVal
-                    | Acn.PresStr(extFld, sVal) ->
-                        let extFldPath = GetPointAccessPath extFld  r acn //GetTypeAccessPath (extFld.AbsPath.Tail.Tail)  r 
-                        c_acn.ChoiceChild_preWhen_str_condition extFldPath sVal
-                    | _                         -> raise(BugErrorException "")
-                let conds = Acn.GetPresenseConditions path c acn |> Seq.map printCondition
-                c_acn.ChoiceChild_preWhen pp (c.CName_Present C) sChildContent conds (i=0)  codec
-            let arrChildren = children |> Seq.mapi printChild
-            c_acn.Choice_preWhen  p arrChildren errCode codec          
-        let Choice_enm (enmDet:AcnTypes.Point) =
-            let printChild (c:ChildInfo) =
-                let newPath = path@[c.Name.Value]
-                let sChildContent = EmitTypeBody c.Type sTasName (newPath, None) tas m r acn codec
-                let determinantType = GetActualType (GetTypeByPoint enmDet r acn) r
-                let enumValue = match determinantType.Kind with
-                                | Enumerated(enms) -> enms |> List.find(fun en -> en.Name = c.Name)
-                                | _ -> raise(BugErrorException(""))
-                c_acn.ChoiceChild_Enum pp (enumValue.CEnumName r ProgrammingLanguage.C) (c.CName_Present C) sChildContent codec                
-            let extFldPath = GetPointAccessPath enmDet  r acn //GetTypeAccessPath (enmDet.AbsPath.Tail.Tail)  r 
-            c_acn.Choice_Enum p (children |> Seq.map printChild) extFldPath errCode codec
-        match Acn.GetChoiceEncodingClass path children acn with
-        | Some(Acn.EnumDeterminant(extFld)) -> Choice_enm extFld
-        | Some(Acn.PresentWhenOnChildren)   -> Choice_presWhen()
-        | None                              -> Choice_like_uPER()
-    | ReferenceType(modName,tasName, _)    ->
-        let dummy = 1
-        let dum0 = acn.References |> List.filter(fun x -> x.decType.AbsPath = path )
-        let args = acn.References |> 
-                    List.filter(fun x -> x.decType.AbsPath = path ) |>
-                    List.choose(fun x ->match x.Kind with 
-                                        | AcnTypes.RefTypeArgument(prmName)  -> 
-                                            let prm = acn.Parameters |> Seq.find(fun p -> p.ModName=modName.Value && p.TasName=tasName.Value && p.Name=prmName)
-                                            match prm.Mode, codec with
-                                            | AcnTypes.DecodeMode, Encode   -> None
-                                            | AcnTypes.EncodeDecodeMode, Decode   -> 
-                                                let determinantPath = GetPointAccessPathPtr x.determinant  r acn |> ToC
-                                                Some (determinantPath, null)
-                                            | _                             -> 
-                                                let determinantPath = GetPointAccessPath x.determinant  r acn
-                                                let prmType = c_h.PrintParamType prm m r
-                                                let localPrmName = ToC (prm.TasName + "_" + prm.Name) 
-                                                //let actArg = prmType+"("+determinantPath+")"
-                                                let actArg = determinantPath //|> ToC
-                                                Some (localPrmName, actArg)
-                                        | _                                  -> None)
-        let localPrms = args |> List.map fst                                         
-        let actArgs = args |> List.map snd 
-        let tsName = Ast.GetTasCName tasName.Value r.TypePrefix
-        c_acn.ReferenceType1 ptr tsName true actArgs localPrms codec
-
-
-and EmitTypeBody (t:Asn1Type) (sTasName:string) (path:list<string>, altPath:(string*string) option )  (tas:TypeAssignment) (m:Asn1Module) (r:AstRoot) (acn:AcnTypes.AcnAstResolved) codec =
-    let sBody = EmitTypeBodyAux t sTasName (path, altPath) tas m r acn codec
-    let hasAligment, aligmVal = 
-        match Acn.GetAlignment t r with
-        | None                       -> false, ""
-        | Some(AcnTypes.NextByte)    -> true, "NextByte"
-        | Some(AcnTypes.NextWord)    -> true, "NextWord"
-        | Some(AcnTypes.NextDWord)   -> true, "NextDWord"
-    c_acn.PrintTypeNoUpdate sBody hasAligment aligmVal  codec
-
-
-let CollectLocalVars (t:Asn1Type) (tas:TypeAssignment) (m:Asn1Module) (r:AstRoot) (acn:AcnTypes.AcnAstResolved) codec =
-    let OnType_collerLocalVariables (t:Asn1Type) (path:list<string>) (parent:option<Asn1Type>) (ass:Assignment) (m:Asn1Module) (r:AstRoot) (state:list<LOCAL_VARIABLE>) = 
-        match t.Kind with
-        | SequenceOf(_) | OctetString | BitString  -> 
-            let encClass = Acn.GetSizeableEncodingClass_ t path r acn emptyLocation 
-            let newState =
-                let s0 = (SEQUENCE_OF_INDEX 1)::state
-                match (GetTypeUperRange t.Kind t.Constraints r) with
-                | Concrete(a,b) when  a=b   ->  s0
-                | Concrete(a,b)   -> 
-                    match codec, encClass with
-                    | Decode, Acn.FixedSize(_)     -> LENGTH::s0
-                    | Decode, Acn.AutoSize(_)      -> LENGTH::s0
-                    | _                            -> s0
-                | _                 -> raise (BugErrorException("Unsupported configuration"))
-            newState
-(*        | IA5String | NumericString-> 
-            let encClass = Acn.GetStringEncodingClass t path r acn emptyLocation 
-            let newState =
-                let s0 = state
-                //let s0 = (SEQUENCE_OF_INDEX 1)::state
-                match (GetTypeUperRange t.Kind t.Constraints r) with
-                | Concrete(a,b) when  a=b   -> 
-                    match codec, encClass.kind with
-                    | Encode, Acn.Acn_Enc_String_CharIndex_External_Field_Determinant _      -> LENGTH::s0
-                    | Encode, Acn.Acn_Enc_String_Ascii_External_Field_Determinant _          -> LENGTH::s0
-                    | _                                         -> s0
-                | Concrete(a,b)   -> 
-                    match codec, encClass.kind with
-                    | Decode, Acn.Acn_Enc_String_CharIndex_External_Field_Determinant _     -> s0
-                    | Decode, Acn.Acn_Enc_String_Ascii_External_Field_Determinant _         -> s0
-                    | _                                -> LENGTH::s0
-                | _                 -> raise (BugErrorException("Unsupported configuration"))
-<<<<<<< HEAD
-            match t.Kind with
-            | IA5String | NumericString -> CHAR_VAL::(SEQUENCE_OF_INDEX 1)::newState
-            | BitString                 -> newState
-            |_                          -> (SEQUENCE_OF_INDEX 1)::newState
-=======
-            CHAR_VAL::newState 
-*)
->>>>>>> 484a69f1
-        | Integer   when codec = Decode     ->
-            let rootCons = t.Constraints |> Seq.filter(fun x -> match x with RootConstraint(a) |RootConstraint2(a,_) -> true |_ -> false) 
-            match (Seq.isEmpty rootCons) with
-            | true  -> state
-            | false -> EXTENSION_BIT::state
-        | Enumerated(_)     -> ENUM_IDX::state
-        | ReferenceType(mdName, tsName, _) ->
-            let prms = acn.Parameters |> 
-                       Seq.filter(fun p -> p.ModName = mdName.Value && p.TasName = tsName.Value) |>
-                       Seq.choose(fun p -> 
-                                           let prmType = c_h.PrintParamType p m r                                          
-                                           match p.Mode, codec with
-                                           | AcnTypes.DecodeMode, Encode    -> None
-                                           | AcnTypes.EncodeDecodeMode, Decode   -> None
-                                           | _                              -> Some (REF_TYPE_PARAM ((ToC (p.TasName + "_" + p.Name)), prmType))
-                                  ) |> Seq.toList
-
-
-            (prms@state)
-        | Choice(children) when codec = Decode -> 
-            match Acn.GetChoiceEncodingClass path children acn with
-            | Some(Acn.EnumDeterminant(extFld))  -> (state)
-            | Some(Acn.PresentWhenOnChildren)   -> (state)
-            | None                              -> CHOICE_IDX::(state)
-        | Sequence(children) ->
-            let handleTempType (tmp:AcnTypes.AcnTempType) =
-                match codec with
-                | Encode ->
-                    let path = [m.Name.Value; tas.Name.Value; tmp.Name]
-                    let point = AcnTypes.Point.TempPoint(path)
-                    let allTypes = HandleParameterOrTmpUpdate_tmpVars point tas m r acn
-                    allTypes |> List.map(fun (varName, fldType) -> REF_TYPE_PARAM(varName, fldType))
-                | Decode ->
-                    let varName = ToC tmp.Name
-                    let fldType = c_h.DeclateAcnAsn1Type tmp.Asn1Type m r
-                    [REF_TYPE_PARAM(varName, fldType)]
-            let handleAcnInsertedChild (c:ChildInfo) =
-                let chPath = path@[c.Name.Value]
-                let varName = c.CName ProgrammingLanguage.C
-                let fldType = c_h.PrintTypeDeclaration c.Type chPath r 
-                REF_TYPE_PARAM(varName, fldType)
-            let handleUptdateChildTmpVars (c:ChildInfo) =
-                let childVars = HandleChildUpdate_tmpVars c [m.Name.Value; tas.Name.Value] m r acn
-                childVars |> List.map(fun (fldName, fldType) -> REF_TYPE_PARAM(ToC fldName, fldType))            
-            let childrenUpdateVars = match codec with
-                                     | Encode   -> children |> List.collect handleUptdateChildTmpVars
-                                     | Decode   -> []
-            let tmpTps = acn.TmpTypes |> List.filter(fun x-> x.ModName = m.Name.Value && x.TasName = tas.Name.Value) 
-            let tmpTypes = tmpTps |> List.collect handleTempType
-            let tmpNames = tmpTps |> List.map(fun x -> x.Name)
-            let prmNames = acn.Parameters |> List.filter(fun x-> x.ModName = m.Name.Value && x.TasName = tas.Name.Value) |> List.map(fun x -> x.Name)
-            let excludedNames = Set.ofList (tmpNames@prmNames)
-            let acnInsertedFields = children |> List.filter(fun x-> not(excludedNames |> Set.contains x.Name.Value) ) |> List.filter(fun c -> c.AcnInsertedField) |> List.filter(fun c -> (Ast.GetActualType c.Type r).Kind <> NullType) |> List.map handleAcnInsertedChild
-
-
-            let sBitMaskName = (TypeLongName path) + "bitMask"
-            let uPERoptionalChildren = children |> List.filter(fun c -> match Acn.GetPresenseEncodingClass path c acn with
-                                                                        | Some(Acn.LikeUPER)    -> true
-                                                                        | _                     -> false) 
-            let nOptChildren = uPERoptionalChildren |> Seq.length
-            let nSize = BigInteger (System.Math.Ceiling( (float nOptChildren) / 8.0))
-            let bitMaskVar = if nOptChildren = 0 then [] else [SEQUENCE_BitMask( sBitMaskName, nSize)]
-            state@bitMaskVar@acnInsertedFields@tmpTypes@childrenUpdateVars
-        | _             -> state
-
-    let lvs = VisitType t [m.Name.Value; tas.Name.Value] None (TypeAssignment tas)  m r {DefaultVisitors with visitType=OnType_collerLocalVariables} []
-    let emitLocalVariable = function
-        | SEQUENCE_OF_INDEX(i) -> c_src.Emit_local_variable_SQF_Index (BigInteger i) 
-        | EXTENSION_BIT     -> ""
-        | LENGTH            -> c_src.Declare_Length()
-        | ENUM_IDX          -> c_acn.Declare_EnumValue()
-        | CHOICE_IDX        -> c_src.Declare_ChoiceIndex()
-//        | CHOICE_TMP_FLD(fldName, fldType)  -> su.ChoiceChild_tmpVar fldName fldType
-        | CHAR_VAL          -> "" //su.Declare_CharValue()
-        | NCOUNT            -> "" //su.Declare_nCount()
-        | CUR_BLOCK_SIZE    -> "" //su.Declare_curBlockSize()
-        | CUR_ITEM          -> "" //su.Declare_curItem()
-        | LEN2              -> "" //su.Declare_len2()
-        | REF_TYPE_PARAM(fldName, fldType)  ->    c_acn.RefTypeParam_tmpVar fldName fldType
-        | SEQUENCE_BitMask(b,i) -> c_src.Declare_SequenceBitMask b i
-    let aa = System.Single.MinValue
-    lvs |> Seq.distinct |> Seq.map emitLocalVariable
-
-
-
-let EmitTypeAss (tas:TypeAssignment) (m:Asn1Module) (r:AstRoot)  (acn:AcnTypes.AcnAstResolved) codec = 
-    let path = [m.Name.Value; tas.Name.Value]
-    let sTasName = tas.GetCName r.TypePrefix
-    let sStar = (TypeStar tas.Type r)
-    let sTypeBody = EmitTypeBody tas.Type sTasName (path, None) tas m r acn codec
-    let localVars = CollectLocalVars tas.Type tas m r acn codec
-    let myParams = acn.Parameters |> List.filter(fun p -> p.TasName=tas.Name.Value && p.ModName=m.Name.Value)
-    let prms = myParams |> Seq.choose(fun p -> c_h.PrintExtracAcnParams p m r codec)
-    c_acn.Tas sTasName sStar localVars sTypeBody  prms codec
-
-
+﻿module c_acn
+
+open System.Numerics
+open FsUtils
+open Ast
+open System.IO
+open VisitTree
+open uPER
+open CloneTree
+open c_utils
+
+
+(*
+Main update function.
+Handles only one update
+returns the update statement and a flag indication if result check is required
+*)
+let UpdateDeterminant determinantPath determinantPathPtr (kind:AcnTypes.LongReferenceKind, refs:seq<AcnTypes.LongReferenceResolved>) (sTasName:string) (m:Asn1Module)(r:AstRoot) (acn:AcnTypes.AcnAstResolved)=
+    let ref = Seq.head refs
+    let otherType = GetTypeByPoint ref.decType r acn
+    let otherTypePath = GetPointAccessPath ref.decType r acn
+    let determinant = GetTypeByPoint ref.determinant r acn
+    let actOtherType = GetActualType otherType r
+    let actDeterminant = GetActualType determinant r
+    match kind with
+    | AcnTypes.SizeDeterminant     -> 
+        let sCount = GetCount otherType otherTypePath r
+        false, c_acn.SizeDependency determinantPath sCount
+    | AcnTypes.ChoiceDeteterminant ->
+        let printItem (ch:ChildInfo) (en:NamedItem) =
+            c_acn.ChoiceDependencyEnum_Item determinantPath (ch.CName_Present C) (en.CEnumName r C)
+        match actOtherType.Kind, actDeterminant.Kind with
+        | Choice(children), Enumerated(enms)    ->
+            let sortedEnms = 
+                enms |> 
+                List.sortBy (
+                    fun en -> 
+                        children |> Seq.findIndex (fun ch -> ch.Name = en.Name)
+                )
+            let arrsChEnumItems = Seq.map2 printItem children sortedEnms
+            false, c_acn.ChoiceDependencyEnum sTasName arrsChEnumItems
+        | _ -> raise(BugErrorException(""))
+    | AcnTypes.PresenceBool        ->
+        let parentPoint = AcnTypes.Point.TypePoint(ref.decType.AbsPath |> List.rev |> List.tail |> List.rev)
+        let parentPath = GetPointAccessPath parentPoint (r:AstRoot) (acn:AcnTypes.AcnAstResolved)
+        let childName = ref.decType.AbsPath |> List.rev |> List.head
+        false, c_acn.PresenceDependency determinantPath parentPath (ToC childName)
+    | AcnTypes.PresenceInt(_)  ->
+        let parentPoint = AcnTypes.Point.TypePoint(ref.decType.AbsPath |> List.rev |> List.tail |> List.rev)
+        let parentPath = GetPointAccessPath parentPoint  (r:AstRoot) (acn:AcnTypes.AcnAstResolved)
+        let parentAsnType = GetAsn1TypeByPoint parentPoint (r:AstRoot) (acn:AcnTypes.AcnAstResolved)
+        let printItem (rf:AcnTypes.LongReferenceResolved) (ch:ChildInfo) =
+             match rf.Kind with
+             | AcnTypes.PresenceInt(intVal)  ->
+                  c_acn.ChoiceDependencyIntPres_child determinantPath (ch.CName_Present C) (AcnTypes.EvaluateConstant acn.Constants intVal)
+             | _                             -> raise(BugErrorException "")
+        match parentAsnType.Kind with
+        | Choice(children) ->
+            let arrsChEnumItems = Seq.map2 printItem refs children
+            false, c_acn.ChoiceDependencyPres sTasName arrsChEnumItems
+        | _                             -> raise(BugErrorException "")
+    | AcnTypes.PresenceStr(_)  ->
+        let parentPoint = AcnTypes.Point.TypePoint(ref.decType.AbsPath |> List.rev |> List.tail |> List.rev)
+        let parentPath = GetPointAccessPath parentPoint  (r:AstRoot) (acn:AcnTypes.AcnAstResolved)
+        let parentAsnType = GetAsn1TypeByPoint parentPoint (r:AstRoot) (acn:AcnTypes.AcnAstResolved)
+        let printItem (rf:AcnTypes.LongReferenceResolved) (ch:ChildInfo) =
+             match rf.Kind with
+             | AcnTypes.PresenceStr(sVal)  ->
+                  c_acn.ChoiceDependencyStrPres_child determinantPath (ch.CName_Present C) sVal
+             | _                             -> raise(BugErrorException "")
+        match parentAsnType.Kind with
+        | Choice(children) ->
+            let arrsChEnumItems = Seq.map2 printItem refs children
+            false, c_acn.ChoiceDependencyPres sTasName arrsChEnumItems
+        | _                             -> raise(BugErrorException "")
+    | AcnTypes.RefTypeArgument(prmName)                          -> 
+        let newModule, newTas = match otherType.Kind with
+                                | ReferenceType(md,ts, _) -> 
+                                    let m1 = r.Modules |> Seq.find(fun x -> x.Name.Value = md.Value)
+                                    let t1 = m1.TypeAssignments |> Seq.find(fun x -> x.Name.Value = ts.Value)
+                                    m1, t1
+                                | _                    -> raise(BugErrorException "")
+        match acn.Parameters |> Seq.tryFind(fun p -> p.ModName = newModule.Name.Value && p.TasName = newTas.Name.Value && p.Name = prmName) with
+        | None  -> raise(BugErrorException "")
+        | Some(actPrm)  ->
+            let sNewTasName = newTas.GetCName r.TypePrefix
+            let otherTypePath = GetPointAccessPathPtr ref.decType r acn
+            true, c_acn.RefTypeArgument1 determinantPathPtr sNewTasName prmName otherTypePath
+
+
+(*
+Handle Encoding Updates for a Sequence child
+*)
+let HandleChildUpdate (ch:ChildInfo) (parentPath:list<string>) (sTasName:string) (tas:TypeAssignment) (m:Asn1Module) (r:AstRoot) (acn:AcnTypes.AcnAstResolved) =
+    let chPath = parentPath@[ch.Name.Value]
+    let childPoint =  AcnTypes.Point.TypePoint(chPath)
+    let childDependencies = acn_backend_logic.GroupReferences childPoint r acn
+    let chAccessFld = match ch.AcnInsertedField with
+                      | false -> GetTypeAccessPath chPath r
+                      | true  -> (ch.CName ProgrammingLanguage.C)
+    let GetTmpVar i = ToC ((chPath.Tail.StrJoin "_") + "_" + i.ToString())
+    let tmpVar0 = GetTmpVar 0
+    let HandleChildReference refIndex (kind:AcnTypes.LongReferenceKind, refs:seq<AcnTypes.LongReferenceResolved>)  =
+        //let Write Update Stament in tmp variable childPath_refIndex
+        //let bRequiresResultCheck : boolean return from the previous function call
+        let tmpVar = GetTmpVar refIndex
+        let tmpVarPtr = match (Ast.GetActualType ch.Type r).Kind with
+                        | IA5String | NumericString -> tmpVar
+                        | _                         -> "&" + tmpVar
+        let bRequiresResultCheck, updateStatement = UpdateDeterminant tmpVar tmpVarPtr (kind,refs) sTasName m r acn
+        let bReturnRequiresResultCheck, retStatement = 
+            match refIndex>0, bRequiresResultCheck with
+            | false, false  -> false, updateStatement
+            | false, true   -> true, updateStatement
+            | true, false   -> true, updateStatement + "\n\n" + c_acn.MultiUpdateCheckWithFirstValue tmpVar tmpVar0
+            | true, true    -> true, updateStatement + "\n\n" + c_acn.MultiUpdateCheckWithFirstValue2 tmpVar tmpVar0
+        bReturnRequiresResultCheck,retStatement
+    let ChildUpdates = childDependencies |> Seq.mapi HandleChildReference |> Seq.toList
+    let actChildType = GetActualType ch.Type r
+    let finalCheck = 
+        let FieldIsWritable =
+            match ch.AcnInsertedField with
+            | false     -> false
+            | true      ->
+                match acn.Parameters |> Seq.tryFind(fun x -> x.ModName = m.Name.Value && x.TasName=tas.Name.Value && x.Name = ch.Name.Value) with
+                | Some(_)   -> false
+                | None      -> true
+        match FieldIsWritable with
+        | false     -> [(true,  if actChildType.Kind = Integer then  
+                                   c_acn.MultiUpdateCheckWithFirstValueInteger chAccessFld tmpVar0
+                                else
+                                   c_acn.MultiUpdateCheckWithFirstValue chAccessFld tmpVar0)]
+        | true      -> if actChildType.Kind = Integer then  
+                            let chPath = parentPath@[ch.Name.Value]
+                            let fldType = c_h.PrintTypeDeclaration ch.Type chPath r
+                            let CheckRangeStatement =   
+                                match (GetTypeUperRange ch.Type.Kind ch.Type.Constraints r) with
+                                |Concrete(min, max)        -> [(true, c_acn.CheckBeforeAssignToIntField_min_max tmpVar0 min max)]
+                                |NegInf(max)               -> [(true, c_acn.CheckBeforeAssignToIntField_max tmpVar0  max)]
+                                |PosInf(min)               -> [(true, c_acn.CheckBeforeAssignToIntField_min tmpVar0 min)]
+                                |Full                      -> []
+                                |Empty                     -> []
+
+                            CheckRangeStatement@[(false, c_acn.UpdateAsn1IntegerField chAccessFld tmpVar0 fldType)]
+                       else 
+                            [(false, c_acn.UpdateAsn1Field chAccessFld tmpVar0)]
+    match ChildUpdates with
+    | []    -> []
+    | _     -> ChildUpdates@finalCheck
+
+(*
+Handle Encoding Updates for parameter or TmpTypes
+return 
+    (b) the update statement for acn determinants
+    (a) whether this statement affects the result (and therefore the following statement must first check for result)
+*)
+let GetPointUpdateStatements  (point:AcnTypes.Point) getPntAccesPath  (tas:TypeAssignment) (m:Asn1Module) (r:AstRoot)  (acn:AcnTypes.AcnAstResolved)  =
+    let path = point.AbsPath
+    let eqAsn1Type = GetAsn1TypeByPoint point r acn
+
+
+    let prmAccessPath =  getPntAccesPath () //GetPointAccessPath point r acn
+//    let point = AcnTypes.Point.ParamPoint(path)
+    let paramDependencies = acn_backend_logic.GroupReferences point r acn
+    let GetTmpVar i = 
+        if i = 0 then       
+            prmAccessPath
+        else
+            ToC ((path.Tail.StrJoin "_") + "_" + i.ToString())
+
+    let tmpVar0 = GetTmpVar 0
+    let sTasName = tas.GetCName r.TypePrefix
+    let HandleChildReference refIndex (kind:AcnTypes.LongReferenceKind, refs:seq<AcnTypes.LongReferenceResolved>)  =
+        //let Write Update Stament in tmp variable childPath_refIndex
+        //let bRequiresResultCheck : boolean return from the previous function call
+        let tmpVar = GetTmpVar refIndex
+
+        let tmpVarPtr = match (Ast.GetActualType eqAsn1Type r).Kind with
+                        | IA5String | NumericString -> tmpVar
+                        | _                         -> "&" + tmpVar
+        let bRequiresResultCheck, updateStatement = UpdateDeterminant tmpVar tmpVarPtr (kind,refs) sTasName m r acn
+        let bReturnRequiresResultCheck, retStatement = 
+            match refIndex>0, bRequiresResultCheck with
+            | false, false  -> false, updateStatement
+            | false, true   -> true, updateStatement
+            | true, false   -> true, updateStatement + "\n\n" + c_acn.MultiParamUpdateCheckWithFirstValue tmpVar tmpVar0 
+            | true, true    -> true, updateStatement + "\n\n" + c_acn.MultiParamUpdateCheckWithFirstValue2 tmpVar tmpVar0 
+        bReturnRequiresResultCheck,retStatement
+    let prmUpdates = paramDependencies |> Seq.mapi HandleChildReference |> Seq.toList
+    let md,ts,name = path.Head, path.Tail.Head, path.Tail.Tail.Head
+    let tp = match point with
+             |AcnTypes.Point.TempPoint(_)     ->
+                let x = acn.TmpTypes |> Seq.find(fun x -> x.Name = name && x.TasName = ts && x.ModName = md)                
+                let asn1Type = AcnAsn1Type2Asn1Type x.Asn1Type
+                let actAsn1Type = GetActualType asn1Type r
+                if actAsn1Type.Kind = Integer then  
+                    match (GetTypeUperRange actAsn1Type.Kind actAsn1Type.Constraints r) with
+                    |Concrete(min, max)        -> [(true, c_acn.CheckBeforeAssignToIntField_min_max tmpVar0 min max)]
+                    |NegInf(max)               -> [(true, c_acn.CheckBeforeAssignToIntField_max tmpVar0  max)]
+                    |PosInf(min)               -> [(true, c_acn.CheckBeforeAssignToIntField_min tmpVar0 min)]
+                    |Full                      -> []
+                    |Empty                     -> []
+                else
+                    []
+
+             | _                              -> []
+                
+    match  prmUpdates with
+    | []    -> []
+    | _     -> prmUpdates@tp
+
+
+let GetTempVarType (kind:AcnTypes.LongReferenceKind, refs:seq<AcnTypes.LongReferenceResolved>) (m:Asn1Module) (r:AstRoot) (acn:AcnTypes.AcnAstResolved) =
+    let ref = Seq.head refs
+    let otherType = GetTypeByPoint ref.decType r acn
+    match kind with
+    | AcnTypes.SizeDeterminant     -> Some(ch.Declare_Integer())
+    | AcnTypes.PresenceBool        -> Some(ch.Declare_Boolean())
+    | AcnTypes.ChoiceDeteterminant | AcnTypes.PresenceStr(_) ->
+        let determinantType = GetTypeByPoint ref.determinant r acn
+        match determinantType.Kind with
+        | ReferenceType(modName, tasName, _)    -> Some(GetTasCName tasName.Value r.TypePrefix)
+        | _                                 -> raise(BugErrorException "")
+    | AcnTypes.PresenceInt(_)  -> Some(ch.Declare_Integer())
+    | AcnTypes.RefTypeArgument(prmName)                          -> 
+        let mdName, tsName = match otherType.Kind with
+                                | ReferenceType(md,ts, _) -> md.Value, ts.Value
+                                | _                    -> raise(BugErrorException "")
+        let prm = acn.Parameters |> Seq.find(fun p -> p.ModName=mdName && p.TasName=tsName && p.Name=prmName)
+
+        match prm .Mode with
+        | AcnTypes.ParamMode.DecodeMode     -> 
+            Some(c_h.PrintParamType prm m r)
+        | AcnTypes.ParamMode.EncodeDecodeMode -> None
+
+
+        
+
+let HandleChildUpdate_tmpVars (ch:ChildInfo) (parentPath:list<string>) (m:Asn1Module) (r:AstRoot) (acn:AcnTypes.AcnAstResolved) =
+    let chPath = parentPath@[ch.Name.Value]
+    let childPoint =  AcnTypes.Point.TypePoint(chPath)
+    let GetTmpVar i = ToC((chPath.Tail.StrJoin "_") + "_" + i.ToString())
+    acn_backend_logic.GroupReferences childPoint r acn |> Seq.mapi (fun i x -> GetTmpVar i, GetTempVarType x m r acn) |> Seq.toList |> List.choose(fun (v,t) -> if t.IsSome then Some(v,t.Value) else None) 
+
+
+// called for by update function
+let HandleParameterOrTmpUpdate_tmpVars   (point:AcnTypes.Point) (tas:TypeAssignment) (m:Asn1Module) (r:AstRoot)  (acn:AcnTypes.AcnAstResolved)  =
+    let path = point.AbsPath
+    let GetTmpVar i = 
+        if i = 0 then       
+            ToC (path |> List.rev |> List.head)
+        else
+            ToC ((path.Tail.StrJoin "_") + "_" + i.ToString())
+    let groupedRefs = acn_backend_logic.GroupReferences point r acn 
+    match groupedRefs with
+    | []        -> []
+    | x::xs     -> 
+        match point with
+        | AcnTypes.Point.ParamPoint(_) -> groupedRefs |> Seq.mapi (fun i x -> GetTmpVar i, GetTempVarType x m r acn) |> Seq.toList |> List.tail |> List.choose(fun (v,t) -> if t.IsSome then Some(v,t.Value) else None) 
+        | AcnTypes.Point.TempPoint(_)  -> groupedRefs |> Seq.mapi (fun i x -> GetTmpVar i, GetTempVarType x m r acn) |> Seq.toList |> List.choose(fun (v,t) -> if t.IsSome then Some(v,t.Value) else None) 
+        | AcnTypes.Point.TypePoint(_)  -> raise(BugErrorException "")
+
+
+
+(*
+Emits the update procedure
+<sTasName>_ACN_Encode_update_<sParamName>() 
+*)
+
+let EmitUpdate_param_functions(tas:TypeAssignment) (m:Asn1Module) (r:AstRoot)  (acn:AcnTypes.AcnAstResolved)  =
+    let parms = acn.Parameters |> List.filter(fun p -> p.ModName = m.Name.Value && p.TasName = tas.Name.Value && p.Mode = AcnTypes.DecodeMode)
+    //for all types
+    let sTasName = GetTasCName tas.Name.Value r.TypePrefix
+    let sStar = (TypeStar tas.Type r)
+    let rec printNestedItems (lst:list<bool*string>)= 
+        match lst with
+            |[]     -> null
+            |(bCheck, sCont)::xs  -> 
+                c_acn.PrintAcn_update_param_body sCont (printNestedItems xs) bCheck
+    //Special Case for choice children when Reference kind is not present-when but   RefTypeArguments
+    let IsSpecialChoiceCase (p:AcnTypes.Point) =
+        match tas.Type.Kind with
+        | Choice(children)  -> 
+            let IsRefSpecial (r:AcnTypes.LongReferenceResolved, c:ChildInfo) =
+                match r.Kind with
+                |AcnTypes.RefTypeArgument(_)    ->(r.decType.AbsPath |> List.rev |> List.head) = c.Name.Value
+                | _                             -> false
+            let refs = acn.References |> List.filter(fun r -> r.determinant = p)
+            if refs.Length = children.Length then
+                List.zip refs children |> List.forall IsRefSpecial
+            else
+                false
+        | _                 -> false
+    let printNestedItemsChoice (p:AcnTypes.AcnParameter) (children:list<ChildInfo>)  = 
+        let PrntChild (ch:ChildInfo, (bCheck:bool, updStm:string)) =
+            c_acn.PrintAcn_update_param_body_choice_child (ch.CName_Present C) updStm bCheck
+        let prmAccessPath = GetParameterAccessPath p  r
+        let prmAccessPathPtr = GetParameterAccessPathPtr p r
+        let path = [m.Name.Value; tas.Name.Value; p.Name]
+        let point = AcnTypes.Point.ParamPoint(path)
+        let refs = acn.References |> List.filter(fun r -> r.determinant = point) |> List.map(fun x -> (x.Kind, seq {yield x}))
+        let updates = refs |> List.map(fun g -> UpdateDeterminant prmAccessPath prmAccessPathPtr g sTasName m r acn)
+        let arrsUpdStmts = List.zip children updates  |> List.map PrntChild
+        c_acn.PrintAcn_update_param_body_choice arrsUpdStmts
+    
+    let Update_param_Function (p:AcnTypes.AcnParameter) =
+        let bHasResult = acn_backend_logic.Update_param_function_requires_result p.Name tas m r acn
+        let prmName = ToC p.Name
+        let path = [m.Name.Value; tas.Name.Value; p.Name]
+        let point = AcnTypes.Point.ParamPoint(path)
+        let prmType = c_h.PrintParamType p m r
+        let prmStar = (TypeStar (Ast.AcnAsn1Type2Asn1Type p.Asn1Type) r)
+        let updateStatements = GetPointUpdateStatements point (fun () -> "*" + (GetPointAccessPath point r acn)) tas m r acn
+        let sContent, tmpVars =
+            match IsSpecialChoiceCase point with
+            | false ->
+                let sContent = printNestedItems updateStatements
+                let tmpVars = HandleParameterOrTmpUpdate_tmpVars point tas m r acn |> Seq.map(fun (fldName, fldType) -> c_acn.RefTypeParam_tmpVar fldName fldType)
+                sContent, tmpVars
+            | true  ->
+                match tas.Type.Kind with
+                | Choice(children)  -> 
+                    let sContent = printNestedItemsChoice p children 
+                    sContent, Seq.empty
+                | _                 -> raise(BugErrorException "")
+        c_acn.PrintAcn_update_param sTasName sStar prmType  prmName prmStar sContent tmpVars
+    parms |> List.map Update_param_Function |> Seq.StrJoin "\n\n"
+
+ 
+type AcnUpdateStatement =
+    | ImpactsEncoding of bool*string
+    | ImpactsEncodingDecoding of bool*string
+
+type Statement = 
+    | UpdateExistsStatement of ChildInfo         // bit mask
+    | AcnUpdateStatement of AcnUpdateStatement// bool*string     // acn update statement + flag indicating whether this statement changes result or not 
+    | ChildEncDecStatement      of ChildInfo       // normal encoding / decoding of a child
+    override x.ToString() = toString x 
+
+
+
+
+
+let rec EmitTypeBodyAux (t:Asn1Type) (sTasName:string) (path:list<string>, altPath:(string*string) option )  (tas:TypeAssignment) (m:Asn1Module) (r:AstRoot) (acn:AcnTypes.AcnAstResolved) codec =
+    let handleSizeableType auto fixedSize extFld nullTerm =
+        let encClass = Acn.GetSizeableEncodingClass_ t path r acn emptyLocation 
+        let (min, max) = match uPER.GetTypeUperRange t.Kind t.Constraints r with
+                            | Concrete(a, b)    -> (a,b)
+                            | _                 -> raise(BugErrorException "Expecting size constraint")
+        match min=max, encClass with
+        | true, Acn.ExternalField(fldPath)     -> extFld min max fldPath 
+        | true, _                              -> fixedSize max
+        | false, Acn.AutoSize                  -> auto min max
+        | false, Acn.FixedSize(nItems)         -> fixedSize nItems
+        | false, Acn.ExternalField(fldPath)    -> extFld min max fldPath 
+        | false, Acn.NullTerminated   _        -> nullTerm max
+
+    let aligmVal = 
+        match Acn.GetAlignment t r with
+        | None                       -> 0I
+        | Some(AcnTypes.NextByte)    -> 7I
+        | Some(AcnTypes.NextWord)    -> 15I
+        | Some(AcnTypes.NextDWord)   -> 31I
+
+    let pp,ptr = 
+            match altPath with
+            |Some(alt, altPtr)  -> alt, altPtr
+            | None              -> GetTypeAccessPath path r,GetTypeAccessPathPtr path  r 
+    let p = match codec with
+            | Encode -> pp
+            | Decode -> ptr
+    let getIndexNameByPath (path:string list) =
+        "i" + ((Seq.length (path |> Seq.filter(fun s -> s ="#"))) + 1).ToString()
+    let index = getIndexNameByPath path
+    let rec EmitInternalItem_min_max () =
+        match t.Kind with
+        | SequenceOf(inItem)          -> 
+            let intItem = EmitTypeBody inItem sTasName (path@["#"], None) tas m r acn codec
+            let intItemMax = Acn.RequiredBitsForAcnEncodingInt inItem (path@["#"]) r acn |> fst
+            intItem, 0I, intItemMax
+//        | BitString                   -> su.InternalItem_bit_str p index codec, 1I, 1I 
+        | OctetString                 -> c_src.InternalItem_oct_str pp index codec ,8I,8I  //su.InternalItem_oct_str p index codec, 8I, 8I 
+        | IA5String | NumericString   -> 
+            let bAsciiEncode = false
+            
+            let encClass = Acn.GetSizeableEncodingClass_ t path r acn emptyLocation 
+            match bAsciiEncode, encClass   with
+            | true, Acn.NullTerminated _   ->  c_acn.string_InternalItem p index  255I codec, 8I, 8I
+            | false, Acn.NullTerminated _  ->  c_acn.string_InternalItem p index  255I codec, 8I, 8I
+            | _                 ->
+                let charSizeInBits = 
+                    match uPER.uperGetSizableTypeInternalItemSizeInBits uPER.uperGetMaxSizeInBits t.Kind t.Constraints r with
+                    | Bounded(charSize) -> charSize
+                    | Infinite          -> raise(BugErrorException "impossible case in EmitTypeBodyAux")
+                match bAsciiEncode with
+                | true  -> c_acn.string_InternalItem p index  ((1I <<< (int)charSizeInBits) - 1I) codec,  charSizeInBits, charSizeInBits
+                | false -> 
+                    let alphaSet = GetTypeUperRangeFrom (t.Kind, t.Constraints, r)
+                    let nLastItemIndex = BigInteger (alphaSet.Length - 1)
+                    let arrAsciiCodes = alphaSet |> Array.map(fun x -> BigInteger (System.Convert.ToInt32 x))
+                    let nCharIndexSize = (GetNumberOfBitsForNonNegativeInteger (BigInteger (alphaSet.Length - 1)))
+                    let nCharIndexMax = BigInteger alphaSet.Length-1I
+                    c_src.InternalItem_string_with_alpha pp index nLastItemIndex arrAsciiCodes (nLastItemIndex+1I) codec,nCharIndexSize,nCharIndexSize
+
+
+        | _                           -> raise(BugErrorException "")
+
+    let longName = path.Tail |> Seq.map ToC |> Seq.StrJoin "_"
+    let errCode = 
+        match (GetTypeConstraintsErrorCode t.Constraints path r) with
+        | None  -> "0"
+        | Some(errCodeName) ->    errCodeName
+    match t.Kind with
+    | Integer   -> 
+        let uperMin,uperMax = match uPER.GetTypeUperRange t.Kind t.Constraints r with
+                              | Full            -> MinInt(), MaxInt() 
+                              | NegInf(max)     -> MinInt(), max
+                              | PosInf(min)     -> min, MaxInt()
+                              | Concrete(a,b)   -> a,b
+                              | Empty           -> 0I,0I
+        let encClass= Acn.GetIntEncodingClass t r acn emptyLocation
+        let adjVal = 0I//Acn.GetIntAdjustValue t r acn emptyLocation
+        match encClass with
+        | Acn.Integer_uPER                              -> c_uper.EmitTypeBody t sTasName (path, altPath) m  r codec
+        | Acn.PositiveInteger_ConstSize(nSize)          -> c_acn.PositiveInteger_ConstSize p nSize codec
+        | Acn.PositiveInteger_ConstSize_8               -> c_acn.PositiveInteger_ConstSize_8 p codec
+        | Acn.PositiveInteger_ConstSize_big_endian_16   -> c_acn.PositiveInteger_ConstSize_big_endian_16 p codec
+        | Acn.PositiveInteger_ConstSize_big_endian_32   -> c_acn.PositiveInteger_ConstSize_big_endian_32 p codec
+        | Acn.PositiveInteger_ConstSize_big_endian_64   -> c_acn.PositiveInteger_ConstSize_big_endian_64 p codec
+        | Acn.PositiveInteger_ConstSize_little_endian_16-> c_acn.PositiveInteger_ConstSize_little_endian_16  p codec
+        | Acn.PositiveInteger_ConstSize_little_endian_32-> c_acn.PositiveInteger_ConstSize_little_endian_32  p codec
+        | Acn.PositiveInteger_ConstSize_little_endian_64-> c_acn.PositiveInteger_ConstSize_little_endian_64  p codec
+        | Acn.PositiveInteger_VarSize_LengthEmbedded    -> c_acn.PositiveInteger_VarSize_LengthEmbedded p codec
+        | Acn.TwosComplement_ConstSize(nSize)           -> c_acn.TwosComplement_ConstSize p nSize codec
+        | Acn.TwosComplement_ConstSize_8                -> c_acn.TwosComplement_ConstSize_8 p codec
+        | Acn.TwosComplement_ConstSize_big_endian_16    -> c_acn.TwosComplement_ConstSize_big_endian_16 p  codec
+        | Acn.TwosComplement_ConstSize_big_endian_32    -> c_acn.TwosComplement_ConstSize_big_endian_32 p  codec
+        | Acn.TwosComplement_ConstSize_big_endian_64    -> c_acn.TwosComplement_ConstSize_big_endian_64 p  codec
+        | Acn.TwosComplement_ConstSize_little_endian_16 -> c_acn.TwosComplement_ConstSize_little_endian_16 p codec
+        | Acn.TwosComplement_ConstSize_little_endian_32 -> c_acn.TwosComplement_ConstSize_little_endian_32 p codec
+        | Acn.TwosComplement_ConstSize_little_endian_64 -> c_acn.TwosComplement_ConstSize_little_endian_64 p codec
+        | Acn.TwosComplement_VarSize_LengthEmbedded     -> c_acn.TwosComplement_VarSize_LengthEmbedded p codec
+        | Acn.ASCII_ConstSize(nBits)                    -> c_acn.ASCII_ConstSize p (nBits/8I) codec
+        | Acn.ASCII_VarSize_LengthEmbedded              -> c_acn.ASCII_VarSize_LengthEmbedded p codec
+        | Acn.ASCII_VarSize_NullTerminated _            -> c_acn.ASCII_VarSize_NullTerminated p codec
+        | Acn.BCD_ConstSize(nBits)                      -> c_acn.BCD_ConstSize p (nBits/4I) codec
+        | Acn.BCD_VarSize_LengthEmbedded                -> c_acn.BCD_VarSize_LengthEmbedded p codec
+        | Acn.BCD_VarSize_NullTerminated    _           -> c_acn.BCD_VarSize_NullTerminated p codec
+    | Real  ->  
+        match Acn.GetRealEncodingClass t r with
+        | Acn.Real_uPER                                     -> c_uper.EmitTypeBody t sTasName (path, altPath) m  r codec
+        | Acn.Real_IEEE754_32_big_endian                    -> c_acn.Real_32_big_endian p codec
+        | Acn.Real_IEEE754_64_big_endian                    -> c_acn.Real_64_big_endian p codec
+        | Acn.Real_IEEE754_32_little_endian                 -> c_acn.Real_32_little_endian p codec
+        | Acn.Real_IEEE754_64_little_endian                 -> c_acn.Real_64_little_endian p codec
+    | Boolean                                           ->
+        let bEncValIsTrue, arruTrueValueAsByteArray, arruFalseValueAsByteArray, nSize =
+            match Acn.GetBooleanEncoding t r with
+            | AcnTypes.TrueValue(bitVal)   -> 
+                let arrBytes = bitStringValueToByteArray bitVal
+                true, arrBytes, (arrBytes |> Array.map (~~~)), bitVal.Value.Length
+            | AcnTypes.FalseValue(bitVal)  -> 
+                let arrBytes = bitStringValueToByteArray bitVal
+                false, (arrBytes |> Array.map (~~~)), arrBytes, bitVal.Value.Length
+        c_acn.Boolean pp ptr bEncValIsTrue (BigInteger nSize) arruTrueValueAsByteArray arruFalseValueAsByteArray codec
+    | NullType                                          ->
+        match Acn.GetNullEncodingValue t r with
+        | Some(pattern) -> 
+            let arrBytes = bitStringValueToByteArray pattern.AsLoc
+            c_acn.Null arrBytes (BigInteger pattern.Length) codec
+        | None          -> c_acn.Null_empty_pattern()
+    | Enumerated(items)                    ->
+        let enP,enPtr = "intVal" , "&intVal"
+        match (Acn.isEnumEncodingValues t r) with
+        | false ->
+            let newType = Acn.GetIntTypeFromEnum t r acn
+            let sActualCodecFunc = EmitTypeBody newType sTasName (path, Some (enP,enPtr)) tas m r acn codec
+            let arrItems = items |> Seq.mapi(fun idx it -> c_acn.Enumerated_item pp (it.CEnumName r C) (BigInteger idx) codec)
+            c_acn.EnumeratedEncIdx p sTasName arrItems sActualCodecFunc codec
+        | true  ->
+            let newType = Acn.GetIntTypeFromEnum t r acn
+            let sActualCodecFunc = EmitTypeBody newType sTasName (path, Some (enP,enPtr)) tas m r acn codec
+            let arrItems = Acn.GetEnumEncodingValues t r C acn |> Seq.map(fun (sname,vl) -> c_acn.Enumerated_item pp sname vl codec)
+            c_acn.EnumeratedEncValues p sTasName arrItems sActualCodecFunc codec
+    | IA5String | NumericString -> 
+        let encClass = Acn.GetStringEncodingClass t path r acn emptyLocation 
+        match encClass.kind with
+        | Acn.Acn_Enc_String_Ascii_FixSize                                  -> 
+            c_acn.Acn_String_Ascii_FixSize p encClass.maxAsn1SizeValue codec
+        | Acn.Acn_Enc_String_Ascii_Null_Teminated nullChar                  -> 
+            c_acn.Acn_String_Ascii_Null_Teminated p encClass.maxAsn1SizeValue (nullChar.ToString()) codec
+        | Acn.Acn_Enc_String_Ascii_External_Field_Determinant refPoint      -> 
+            let extField = GetPointAccessPath refPoint  r acn
+            c_acn.Acn_String_Ascii_External_Field_Determinant p encClass.maxAsn1SizeValue extField codec
+        | Acn.Acn_Enc_String_Ascii_Internal_Field_Determinant (asn1Min, _)    -> 
+            c_acn.Acn_String_Ascii_Internal_Field_Determinant p encClass.maxAsn1SizeValue asn1Min codec
+        | Acn.Acn_Enc_String_CharIndex_FixSize  charSet                     -> 
+            let arrAsciiCodes = charSet |> Array.map(fun x -> BigInteger (System.Convert.ToInt32 x))
+            c_acn.Acn_String_CharIndex_FixSize p encClass.maxAsn1SizeValue arrAsciiCodes (BigInteger charSet.Length) codec
+        | Acn.Acn_Enc_String_CharIndex_External_Field_Determinant (charSet, refPoint)    ->  
+            let extField = GetPointAccessPath refPoint  r acn
+            let arrAsciiCodes = charSet |> Array.map(fun x -> BigInteger (System.Convert.ToInt32 x))
+            c_acn.Acn_String_CharIndex_External_Field_Determinant p encClass.maxAsn1SizeValue arrAsciiCodes (BigInteger charSet.Length) extField codec
+        | Acn.Acn_Enc_String_CharIndex_Internal_Field_Determinant (charSet, asn1Min, _) -> 
+            let arrAsciiCodes = charSet |> Array.map(fun x -> BigInteger (System.Convert.ToInt32 x))
+            c_acn.Acn_String_CharIndex_Internal_Field_Determinant p encClass.maxAsn1SizeValue arrAsciiCodes (BigInteger charSet.Length) asn1Min codec
+
+    | SequenceOf(_) | OctetString ->
+        let intItem, IntItemMin, IntItemMax = EmitInternalItem_min_max ()
+        let auto min max   = c_src.oct_sqf_VarSize p index intItem min max  (GetCount t pp r) codec  //c_src.oct_sqf_VarSize p index intItem min max (GetNumberOfBitsForNonNegativeInteger (max-min)) IntItemMin IntItemMax aligmVal codec 
+        let fixSize size   = c_src.oct_sqf_FixedSize p index intItem size codec  //c_src.oct_sqf_FixedSize p index intItem size sTasName IntItemMin IntItemMax aligmVal codec 
+        let nullTerm max       = raise(BugErrorException "Null terminated is not supported for this type")
+        let extFld  min max (fldPath:AcnTypes.Point)= 
+            let extFldPath = GetPointAccessPath fldPath  r acn //GetTypeAccessPath (fldPath.AbsPath.Tail.Tail)  r 
+            c_acn.oct_sqf_external_field pp index intItem min max extFldPath codec
+        handleSizeableType auto fixSize extFld nullTerm
+    | BitString ->
+        let auto min max   = c_src.uper_bitString_VarSize pp min max codec  
+        let fixSize size   = c_src.uper_bitString_FixSize pp size codec 
+        let nullTerm max       = raise(BugErrorException "Null terminated is not supported for this type")
+        let extFld  min max (fldPath:AcnTypes.Point)= 
+            let extFldPath = GetPointAccessPath fldPath  r acn 
+            c_acn.bit_string_external_field pp min max extFldPath codec
+        handleSizeableType auto fixSize extFld nullTerm
+    | Sequence(children)                    -> 
+        let GetChildThatIDepent (point:AcnTypes.Point) =
+            let deps = acn.References |> List.filter(fun x -> x.determinant=point)
+            let ref = deps |> Seq.tryFind(fun x ->  match x.Kind with
+                                                    | AcnTypes.RefTypeArgument(prmName) -> 
+                                                        let otherType = GetTypeByPoint x.decType r acn
+                                                        match otherType.Kind with
+                                                        | ReferenceType(md,ts, _) -> 
+                                                            let m1 = r.Modules |> Seq.find(fun x -> x.Name.Value = md.Value)
+                                                            let t1 = m1.TypeAssignments |> Seq.find(fun x -> x.Name.Value = ts.Value)
+                                                            match acn.Parameters |> Seq.tryFind(fun p -> p.Name = prmName && p.TasName = t1.Name.Value && p.ModName = m1.Name.Value ) with
+                                                            | None          -> false
+                                                            | Some(actPrm)  -> match actPrm.Mode with
+                                                                                | AcnTypes.EncodeDecodeMode  -> 
+                                                                                    true
+                                                                                | AcnTypes.DecodeMode        -> false
+                                                        | _                    -> false
+                                                    | _                                 -> false)
+            match ref with
+            | Some(x)   ->
+                let chName = x.decType.AbsPath |> List.rev |> List.head
+                Some(chName)
+            | None      -> None
+
+
+        let tmpTps = acn.TmpTypes |> List.filter(fun x-> x.ModName = m.Name.Value && x.TasName = tas.Name.Value) 
+        // Get Acn update Statements for tmp types
+        let d0 = tmpTps |> List.collect(fun x -> 
+                                            let path = [m.Name.Value; tas.Name.Value; x.Name]
+                                            let point = AcnTypes.Point.TempPoint(path)
+                                            let name = point.AbsPath |> List.rev |> List.head
+                                            let childIDepend = GetChildThatIDepent point
+                                            let tmpTypeUpdates = GetPointUpdateStatements point (fun () -> GetPointAccessPath point r acn) tas m r acn //|> List.filter(fun (b,s) -> s <> "" )
+                                            tmpTypeUpdates |> List.map(fun a -> (name, AcnUpdateStatement(ImpactsEncodingDecoding a)),childIDepend ))
+        
+        // Get update statements for the exist field of the optional fields
+        let d1 = children |> List.filter(fun c -> match c.Optionality with 
+                                                    | Some(Optional)|Some(Default(_)) -> true
+                                                    | _                               -> false) 
+                          |> List.map(fun c -> 
+                                            let ChildIDepend =
+                                                match Acn.GetPresenseEncodingClass path c acn with
+                                                | Some(Acn.LikeUPER)           -> None
+                                                | Some(Acn.PresBool(extFld)) | Some(Acn.PresInt(extFld, _)) | Some(Acn.PresStr(extFld, _))  -> 
+                                                    let chName = extFld.AbsPath |> List.rev |> List.head
+                                                    let IsParam = extFld.AbsPath.Length = 3 &&
+                                                                  acn.Parameters |> Seq.exists(fun p -> p.ModName = m.Name.Value && p.TasName = tas.Name.Value && p.Name = chName)
+                                                    match IsParam with
+                                                    | true   -> None
+                                                    | false  -> Some(chName)
+                                                | None      -> None
+                                            (c.Name.Value,(UpdateExistsStatement c)), ChildIDepend)
+        // Get AcnUpdateStatements for children (for those having references to them), and child encode - decode statements
+        let d2 = children |> List.collect(fun c -> 
+                                                   let childUpdates = HandleChildUpdate c path sTasName tas m r acn 
+                                                   match childUpdates with
+                                                   |[]  -> [((c.Name.Value, ChildEncDecStatement(c)), None)]
+                                                   | _  -> (childUpdates |> List.map(fun a -> ((c.Name.Value, AcnUpdateStatement(ImpactsEncoding a)), None))) @ [((c.Name.Value, ChildEncDecStatement (c)), None)])
+
+        let sortDecodedParts (items:list<(string*Statement)*option<string>>):list<Statement> =
+            let independent = items |> List.choose(fun (x,ch) -> if ch.IsNone then Some(x) else None)
+            let dependent = items |> List.choose(fun (x,ch) -> if ch.IsSome then Some( (x,[ch.Value])) else None)
+            let cmprer (a1:string) (a2,x) = a1=a2
+            let PrintCyclicItems  (items:list<(string*Statement)*list<string>>) =
+                let printItemAux = function
+                    | UpdateExistsStatement(child)  -> sprintf "UpdateExistsStatement<%s>" child.Name.Value
+                    | AcnUpdateStatement(upStm)     -> 
+                        match upStm with
+                        | ImpactsEncoding(bl,nm)           -> sprintf "acn_update<%b,%s>" bl nm
+                        | ImpactsEncodingDecoding(bl,nm)   -> sprintf "acn_update<%b,%s>" bl nm
+                    | ChildEncDecStatement(child)   -> sprintf "child<%s>" child.Name.Value
+
+                let PrintCyclicItem ((name:string, itemAux: Statement), lst:list<string>) =
+                    sprintf "Item: %s of type %s depends on [%s]" name (printItemAux itemAux) (lst |> Seq.StrJoin ", ")
+                items |> Seq.map PrintCyclicItem |> Seq.StrJoin "\n"
+            let res = DoTopologicalSort2 independent dependent cmprer (fun x -> BugErrorException (sprintf "cyclic dependencies:\n%s" (PrintCyclicItems x) ))
+            res |> List.map snd
+        let decodedParts0 = d0@d1@d2
+        let statements, firstDecodedItem = 
+            match codec with
+            | Encode -> (decodedParts0 |> List.map fst |> List.map snd), None
+            | Decode -> 
+                // filter only those statements that make sense in the decoding
+                let onlyDecodingStatements = decodedParts0 |> List.filter (fun ((_,stm),_) -> match stm with AcnUpdateStatement(ImpactsEncoding(_)) -> false |_ -> true)
+                let firstDecodedItem = match onlyDecodingStatements with
+                                       | []                    -> None
+                                       | ((itemName,_),_)::_   -> Some itemName
+                sortDecodedParts onlyDecodingStatements, firstDecodedItem
+        let bRequiresInit = match (children |> List.filter(fun x -> not x.AcnInsertedField)) with
+                            | []    -> false
+                            | x::[] -> x.Optionality.IsSome
+                            | _     -> true
+
+        let uPERoptionalChildren = children |> List.filter(fun c -> match Acn.GetPresenseEncodingClass path c acn with
+                                                                    | Some(Acn.LikeUPER)    -> true
+                                                                    | _                     -> false) 
+
+        let sBitMaskName = (TypeLongName path) + "bitMask"
+        let printChildItem childItem sNestedContent = 
+            let content = 
+                match childItem with
+                | UpdateExistsStatement(c)     -> 
+                    match Acn.GetPresenseEncodingClass path c acn with
+                    | Some(Acn.LikeUPER)           -> 
+                        let index = uPERoptionalChildren |> Seq.findIndex(fun ch -> ch.Name.Value = c.Name.Value)
+                        let nByteIndex = BigInteger (index / 8)
+                        let sAndMask=System.String.Format("{0:X2}", 0x80 >>>(index % 8) )
+                        c_acn.Sequence_presense_optChild pp (c.CName ProgrammingLanguage.C) errCode sBitMaskName nByteIndex sAndMask codec
+                    | Some(Acn.PresBool(extFld))    -> 
+                        let extFldPath = GetPointAccessPath extFld  r acn//GetTypeAccessPath (extFld.AbsPath.Tail.Tail)  r 
+                        c_acn.Sequence_presense_optChild_pres_bool pp (c.CName ProgrammingLanguage.C) extFldPath codec
+                    | Some(Acn.PresInt(extFld, nVal)) ->
+                        let extFldPath = GetPointAccessPath extFld  r acn //GetTypeAccessPath (extFld.AbsPath.Tail.Tail)  r 
+                        c_acn.Sequence_presense_optChild_pres_int pp (c.CName ProgrammingLanguage.C) extFldPath nVal codec
+                    | Some(Acn.PresStr(extFld, sVal)) ->
+                        let extFldPath = GetPointAccessPath extFld  r acn //GetTypeAccessPath (extFld.AbsPath.Tail.Tail)  r 
+                        c_acn.Sequence_presense_optChild_pres_str pp (c.CName ProgrammingLanguage.C) extFldPath sVal codec
+                    | None      -> raise(BugErrorException "")
+                | AcnUpdateStatement(upStm)     ->
+                    match codec with
+                    | Decode    -> null
+                    | Encode    -> match upStm with ImpactsEncoding(_,stm) | ImpactsEncodingDecoding(_,stm) -> stm
+                | ChildEncDecStatement(c)     -> 
+                    let childPath =  path@[c.Name.Value]
+                    let chAccPath = 
+                        match c.AcnInsertedField with
+                        | false     ->  None
+                        | true      -> 
+                            match (Ast.GetActualType c.Type r).Kind with
+                            | IA5String | NumericString -> Some(c.CName ProgrammingLanguage.C, c.CName ProgrammingLanguage.C)
+                            | _                         -> 
+                                let mdName = path.Head
+                                let tsName = path.Tail.Head
+                                match acn.Parameters |> Seq.exists(fun x-> x.ModName = mdName && x.TasName = tsName && x.Name = c.Name.Value) with
+                                | true  -> 
+                                    match codec with
+                                    | Encode    -> Some(c.CName ProgrammingLanguage.C, "&" + (c.CName ProgrammingLanguage.C))
+                                    | Decode    -> Some("*" + (c.CName ProgrammingLanguage.C), c.CName ProgrammingLanguage.C)
+                                | false -> Some(c.CName ProgrammingLanguage.C, "&" + (c.CName ProgrammingLanguage.C))
+                    let sChildContent = EmitTypeBody c.Type sTasName (childPath, chAccPath) tas m r acn codec 
+                    match c.Optionality with
+                    | None      -> c_acn.Sequence_mandatory_child (c.CName ProgrammingLanguage.C) sChildContent codec
+                    | Some(Default(vl))  ->
+                        let sDefaultValue = c_variables.PrintAsn1Value vl c.Type false (sTasName,0) m r
+                        let sChildTypeDeclaration = c_h.PrintTypeDeclaration c.Type childPath r
+                        c_acn.Sequence_default_child pp (c.CName ProgrammingLanguage.C) sChildContent sChildTypeDeclaration sDefaultValue codec
+                    | _                 ->
+                        c_acn.Sequence_optional_child pp (c.CName ProgrammingLanguage.C) sChildContent codec
+            c_acn.JoinItems content sNestedContent //requiredBitsSoFar bRequiresAssert  
+        let  printChildren lst= 
+            let rec printChildrenAux  = function
+                    |[]     -> null
+                    |x::xs  -> printChildItem x  (printChildrenAux xs )
+            printChildrenAux lst
+        
+        let nUPERoptionalChildren = uPERoptionalChildren |> Seq.length
+        c_acn.Sequence (printChildren statements) (nUPERoptionalChildren>0) (BigInteger nUPERoptionalChildren) sBitMaskName codec 
+    | Choice(children)                      -> 
+        let Choice_like_uPER() = 
+            let nMin = 0I
+            let nMax = BigInteger(Seq.length children) - 1I
+            let nBits = (GetNumberOfBitsForNonNegativeInteger (nMax-nMin))
+            let printChild (i:int) (c:ChildInfo) =
+                let newPath = path@[c.Name.Value]
+                let sChildContent = EmitTypeBody c.Type sTasName (newPath, None) tas m r acn codec 
+                c_acn.ChoiceChild pp (c.CName_Present C) (BigInteger i) nMax sChildContent  codec
+            let arrChildren = children |> Seq.mapi printChild
+            c_acn.Choice p arrChildren nMax errCode codec
+        let Choice_presWhen() =
+            let printChild (i:int) (c:ChildInfo) =
+                let newPath = path@[c.Name.Value]
+                let sChildContent = EmitTypeBody c.Type sTasName (newPath, None) tas m r acn codec 
+                let printCondition = function
+                    | Acn.PresBool(extFld)  -> 
+                        let extFldPath = GetPointAccessPath extFld  r acn //GetTypeAccessPath (extFld.AbsPath.Tail.Tail)  r 
+                        c_acn.ChoiceChild_preWhen_bool_condition extFldPath
+                    | Acn.PresInt(extFld, nVal) ->
+                        let extFldPath = GetPointAccessPath extFld  r acn //GetTypeAccessPath (extFld.AbsPath.Tail.Tail)  r 
+                        c_acn.ChoiceChild_preWhen_int_condition extFldPath nVal
+                    | Acn.PresStr(extFld, sVal) ->
+                        let extFldPath = GetPointAccessPath extFld  r acn //GetTypeAccessPath (extFld.AbsPath.Tail.Tail)  r 
+                        c_acn.ChoiceChild_preWhen_str_condition extFldPath sVal
+                    | _                         -> raise(BugErrorException "")
+                let conds = Acn.GetPresenseConditions path c acn |> Seq.map printCondition
+                c_acn.ChoiceChild_preWhen pp (c.CName_Present C) sChildContent conds (i=0)  codec
+            let arrChildren = children |> Seq.mapi printChild
+            c_acn.Choice_preWhen  p arrChildren errCode codec          
+        let Choice_enm (enmDet:AcnTypes.Point) =
+            let printChild (c:ChildInfo) =
+                let newPath = path@[c.Name.Value]
+                let sChildContent = EmitTypeBody c.Type sTasName (newPath, None) tas m r acn codec
+                let determinantType = GetActualType (GetTypeByPoint enmDet r acn) r
+                let enumValue = match determinantType.Kind with
+                                | Enumerated(enms) -> enms |> List.find(fun en -> en.Name = c.Name)
+                                | _ -> raise(BugErrorException(""))
+                c_acn.ChoiceChild_Enum pp (enumValue.CEnumName r ProgrammingLanguage.C) (c.CName_Present C) sChildContent codec                
+            let extFldPath = GetPointAccessPath enmDet  r acn //GetTypeAccessPath (enmDet.AbsPath.Tail.Tail)  r 
+            c_acn.Choice_Enum p (children |> Seq.map printChild) extFldPath errCode codec
+        match Acn.GetChoiceEncodingClass path children acn with
+        | Some(Acn.EnumDeterminant(extFld)) -> Choice_enm extFld
+        | Some(Acn.PresentWhenOnChildren)   -> Choice_presWhen()
+        | None                              -> Choice_like_uPER()
+    | ReferenceType(modName,tasName, _)    ->
+        let dummy = 1
+        let dum0 = acn.References |> List.filter(fun x -> x.decType.AbsPath = path )
+        let args = acn.References |> 
+                    List.filter(fun x -> x.decType.AbsPath = path ) |>
+                    List.choose(fun x ->match x.Kind with 
+                                        | AcnTypes.RefTypeArgument(prmName)  -> 
+                                            let prm = acn.Parameters |> Seq.find(fun p -> p.ModName=modName.Value && p.TasName=tasName.Value && p.Name=prmName)
+                                            match prm.Mode, codec with
+                                            | AcnTypes.DecodeMode, Encode   -> None
+                                            | AcnTypes.EncodeDecodeMode, Decode   -> 
+                                                let determinantPath = GetPointAccessPathPtr x.determinant  r acn |> ToC
+                                                Some (determinantPath, null)
+                                            | _                             -> 
+                                                let determinantPath = GetPointAccessPath x.determinant  r acn
+                                                let prmType = c_h.PrintParamType prm m r
+                                                let localPrmName = ToC (prm.TasName + "_" + prm.Name) 
+                                                //let actArg = prmType+"("+determinantPath+")"
+                                                let actArg = determinantPath //|> ToC
+                                                Some (localPrmName, actArg)
+                                        | _                                  -> None)
+        let localPrms = args |> List.map fst                                         
+        let actArgs = args |> List.map snd 
+        let tsName = Ast.GetTasCName tasName.Value r.TypePrefix
+        c_acn.ReferenceType1 ptr tsName true actArgs localPrms codec
+
+
+and EmitTypeBody (t:Asn1Type) (sTasName:string) (path:list<string>, altPath:(string*string) option )  (tas:TypeAssignment) (m:Asn1Module) (r:AstRoot) (acn:AcnTypes.AcnAstResolved) codec =
+    let sBody = EmitTypeBodyAux t sTasName (path, altPath) tas m r acn codec
+    let hasAligment, aligmVal = 
+        match Acn.GetAlignment t r with
+        | None                       -> false, ""
+        | Some(AcnTypes.NextByte)    -> true, "NextByte"
+        | Some(AcnTypes.NextWord)    -> true, "NextWord"
+        | Some(AcnTypes.NextDWord)   -> true, "NextDWord"
+    c_acn.PrintTypeNoUpdate sBody hasAligment aligmVal  codec
+
+
+let CollectLocalVars (t:Asn1Type) (tas:TypeAssignment) (m:Asn1Module) (r:AstRoot) (acn:AcnTypes.AcnAstResolved) codec =
+    let OnType_collerLocalVariables (t:Asn1Type) (path:list<string>) (parent:option<Asn1Type>) (ass:Assignment) (m:Asn1Module) (r:AstRoot) (state:list<LOCAL_VARIABLE>) = 
+        match t.Kind with
+        | SequenceOf(_) | OctetString | BitString  -> 
+            let encClass = Acn.GetSizeableEncodingClass_ t path r acn emptyLocation 
+            let newState =
+                let s0 = state
+                match (GetTypeUperRange t.Kind t.Constraints r) with
+                | Concrete(a,b) when  a=b   ->  s0
+                | Concrete(a,b)   -> 
+                    match codec, encClass with
+                    | Decode, Acn.FixedSize(_)     -> LENGTH::s0
+                    | Decode, Acn.AutoSize(_)      -> LENGTH::s0
+                    | _                            -> s0
+                | _                 -> raise (BugErrorException("Unsupported configuration"))
+            match t.Kind with
+            | BitString                 -> newState
+            |_                          -> (SEQUENCE_OF_INDEX 1)::newState
+        | Integer   when codec = Decode     ->
+            let rootCons = t.Constraints |> Seq.filter(fun x -> match x with RootConstraint(a) |RootConstraint2(a,_) -> true |_ -> false) 
+            match (Seq.isEmpty rootCons) with
+            | true  -> state
+            | false -> EXTENSION_BIT::state
+        | Enumerated(_)     -> ENUM_IDX::state
+        | ReferenceType(mdName, tsName, _) ->
+            let prms = acn.Parameters |> 
+                       Seq.filter(fun p -> p.ModName = mdName.Value && p.TasName = tsName.Value) |>
+                       Seq.choose(fun p -> 
+                                           let prmType = c_h.PrintParamType p m r                                          
+                                           match p.Mode, codec with
+                                           | AcnTypes.DecodeMode, Encode    -> None
+                                           | AcnTypes.EncodeDecodeMode, Decode   -> None
+                                           | _                              -> Some (REF_TYPE_PARAM ((ToC (p.TasName + "_" + p.Name)), prmType))
+                                  ) |> Seq.toList
+
+
+            (prms@state)
+        | Choice(children) when codec = Decode -> 
+            match Acn.GetChoiceEncodingClass path children acn with
+            | Some(Acn.EnumDeterminant(extFld))  -> (state)
+            | Some(Acn.PresentWhenOnChildren)   -> (state)
+            | None                              -> CHOICE_IDX::(state)
+        | Sequence(children) ->
+            let handleTempType (tmp:AcnTypes.AcnTempType) =
+                match codec with
+                | Encode ->
+                    let path = [m.Name.Value; tas.Name.Value; tmp.Name]
+                    let point = AcnTypes.Point.TempPoint(path)
+                    let allTypes = HandleParameterOrTmpUpdate_tmpVars point tas m r acn
+                    allTypes |> List.map(fun (varName, fldType) -> REF_TYPE_PARAM(varName, fldType))
+                | Decode ->
+                    let varName = ToC tmp.Name
+                    let fldType = c_h.DeclateAcnAsn1Type tmp.Asn1Type m r
+                    [REF_TYPE_PARAM(varName, fldType)]
+            let handleAcnInsertedChild (c:ChildInfo) =
+                let chPath = path@[c.Name.Value]
+                let varName = c.CName ProgrammingLanguage.C
+                let fldType = c_h.PrintTypeDeclaration c.Type chPath r 
+                REF_TYPE_PARAM(varName, fldType)
+            let handleUptdateChildTmpVars (c:ChildInfo) =
+                let childVars = HandleChildUpdate_tmpVars c [m.Name.Value; tas.Name.Value] m r acn
+                childVars |> List.map(fun (fldName, fldType) -> REF_TYPE_PARAM(ToC fldName, fldType))            
+            let childrenUpdateVars = match codec with
+                                     | Encode   -> children |> List.collect handleUptdateChildTmpVars
+                                     | Decode   -> []
+            let tmpTps = acn.TmpTypes |> List.filter(fun x-> x.ModName = m.Name.Value && x.TasName = tas.Name.Value) 
+            let tmpTypes = tmpTps |> List.collect handleTempType
+            let tmpNames = tmpTps |> List.map(fun x -> x.Name)
+            let prmNames = acn.Parameters |> List.filter(fun x-> x.ModName = m.Name.Value && x.TasName = tas.Name.Value) |> List.map(fun x -> x.Name)
+            let excludedNames = Set.ofList (tmpNames@prmNames)
+            let acnInsertedFields = children |> List.filter(fun x-> not(excludedNames |> Set.contains x.Name.Value) ) |> List.filter(fun c -> c.AcnInsertedField) |> List.filter(fun c -> (Ast.GetActualType c.Type r).Kind <> NullType) |> List.map handleAcnInsertedChild
+
+
+            let sBitMaskName = (TypeLongName path) + "bitMask"
+            let uPERoptionalChildren = children |> List.filter(fun c -> match Acn.GetPresenseEncodingClass path c acn with
+                                                                        | Some(Acn.LikeUPER)    -> true
+                                                                        | _                     -> false) 
+            let nOptChildren = uPERoptionalChildren |> Seq.length
+            let nSize = BigInteger (System.Math.Ceiling( (float nOptChildren) / 8.0))
+            let bitMaskVar = if nOptChildren = 0 then [] else [SEQUENCE_BitMask( sBitMaskName, nSize)]
+            state@bitMaskVar@acnInsertedFields@tmpTypes@childrenUpdateVars
+        | _             -> state
+
+    let lvs = VisitType t [m.Name.Value; tas.Name.Value] None (TypeAssignment tas)  m r {DefaultVisitors with visitType=OnType_collerLocalVariables} []
+    let emitLocalVariable = function
+        | SEQUENCE_OF_INDEX(i) -> c_src.Emit_local_variable_SQF_Index (BigInteger i) 
+        | EXTENSION_BIT     -> ""
+        | LENGTH            -> c_src.Declare_Length()
+        | ENUM_IDX          -> c_acn.Declare_EnumValue()
+        | CHOICE_IDX        -> c_src.Declare_ChoiceIndex()
+//        | CHOICE_TMP_FLD(fldName, fldType)  -> su.ChoiceChild_tmpVar fldName fldType
+        | CHAR_VAL          -> "" //su.Declare_CharValue()
+        | NCOUNT            -> "" //su.Declare_nCount()
+        | CUR_BLOCK_SIZE    -> "" //su.Declare_curBlockSize()
+        | CUR_ITEM          -> "" //su.Declare_curItem()
+        | LEN2              -> "" //su.Declare_len2()
+        | REF_TYPE_PARAM(fldName, fldType)  ->    c_acn.RefTypeParam_tmpVar fldName fldType
+        | SEQUENCE_BitMask(b,i) -> c_src.Declare_SequenceBitMask b i
+    let aa = System.Single.MinValue
+    lvs |> Seq.distinct |> Seq.map emitLocalVariable
+
+
+
+let EmitTypeAss (tas:TypeAssignment) (m:Asn1Module) (r:AstRoot)  (acn:AcnTypes.AcnAstResolved) codec = 
+    let path = [m.Name.Value; tas.Name.Value]
+    let sTasName = tas.GetCName r.TypePrefix
+    let sStar = (TypeStar tas.Type r)
+    let sTypeBody = EmitTypeBody tas.Type sTasName (path, None) tas m r acn codec
+    let localVars = CollectLocalVars tas.Type tas m r acn codec
+    let myParams = acn.Parameters |> List.filter(fun p -> p.TasName=tas.Name.Value && p.ModName=m.Name.Value)
+    let prms = myParams |> Seq.choose(fun p -> c_h.PrintExtracAcnParams p m r codec)
+    c_acn.Tas sTasName sStar localVars sTypeBody  prms codec
+
+