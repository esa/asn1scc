--- conflicted
+++ resolved
@@ -1256,39 +1256,11 @@
 end case;
 >>
 
-
-
-<<<<<<< HEAD
 checkAccessPath(arrsCheckPaths, sUpdateStatement, v, sInitExpr) ::= <<
-if (<arrsCheckPaths; separator=" && ">) then
-=======
-checkAccessPath(arrsCheckPaths, sUpdateStatement) ::= <<
 if (<arrsCheckPaths; separator=" and then ">) then
->>>>>>> a920a96c
     <sUpdateStatement>
 end if;
 >>
-
-
-
-
-
-
-
-
-
-
-
-
-
-
-
-
-
-
-
-
-
 
 
 
