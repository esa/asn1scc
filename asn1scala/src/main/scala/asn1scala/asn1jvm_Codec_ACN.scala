package asn1scala

import stainless.lang.StaticChecks.assert
import stainless.lang.{None, Option, Some}

val FAILED_READ_ERR_CODE = 5400

val CHAR_MINUS: ASCIIChar = 45
val CHAR_PLUS: ASCIIChar = 43
val CHAR_ZERO: ASCIIChar = 48
val CHAR_NINE: ASCIIChar = 57
val CHAR_0000: ASCIIChar = 0


// TODO remove / replace by invariant
def CHECK_BIT_STREAM(pBitStrm: BitStream): Unit = {
   assert(pBitStrm.currentByte.toLong * 8 + pBitStrm.currentBit <= pBitStrm.buf.length.toLong * 8)
}

/**
 * Get an instance of a ACN coded bitstream
 * @param count of elements in underlaying buffer
 * @return ACN coded bitstream
 */
def initACNCodec(count: Int): ACN = {
   ACN(BitStream(Array.fill(count)(0)))
}

case class ACN(bitStream: BitStream) extends Codec {

   def alignToByte(): Unit = {
      if bitStream.currentBit != 0 then
         bitStream.currentBit = 0
         bitStream.currentByte += 1
         CHECK_BIT_STREAM(bitStream)
   }

   def alignToShort(): Unit = {
      alignToByte()
      bitStream.currentByte = ((bitStream.currentByte +
         (NO_OF_BYTES_IN_JVM_SHORT - 1)) / NO_OF_BYTES_IN_JVM_SHORT) * NO_OF_BYTES_IN_JVM_SHORT
      CHECK_BIT_STREAM(bitStream)
   }

   def alignToInt(): Unit = {
      alignToByte()
      bitStream.currentByte = ((bitStream.currentByte +
         (NO_OF_BYTES_IN_JVM_INT - 1)) / NO_OF_BYTES_IN_JVM_INT) * NO_OF_BYTES_IN_JVM_INT
      CHECK_BIT_STREAM(bitStream)
   }

   /*ACN Integer functions*/
   def enc_Int_PositiveInteger_ConstSize(intVal: ULong, encodedSizeInBits: Int): Unit = {
      if encodedSizeInBits == 0 then
         return

      /* Get number of bits*/
      val nBits: Int = GetNumberOfBitsForNonNegativeInteger(intVal)
      /* put required zeros*/
      // TODO what if nBits > encodedSizeInBits ??
      bitStream.appendNBitZero(encodedSizeInBits - nBits)
      /*Encode number */
      encodeNonNegativeInteger(intVal)

      CHECK_BIT_STREAM(bitStream)
   }

   def enc_Int_PositiveInteger_ConstSize_8(intVal: ULong): Unit = {
      bitStream.appendByte(intVal.toByte)
      CHECK_BIT_STREAM(bitStream)
   }

   def enc_Int_PositiveInteger_ConstSize_big_endian_B(intVal: ULong, size: Int): Unit = {
      val tmp: ULong = intVal
      var mask: ULong = 0xFF
      mask <<= (size - 1) * 8

      var i: Int = 0
      while i < size do
         val byteToEncode: Byte = ((tmp & mask) >>> ((size - i - 1) * 8)).toByte
         bitStream.appendByte(byteToEncode)
         mask >>>= 8
         i += 1

      CHECK_BIT_STREAM(bitStream)
   }

   def enc_Int_PositiveInteger_ConstSize_big_endian_16(intVal: ULong): Unit = {
      enc_Int_PositiveInteger_ConstSize_big_endian_B(intVal, NO_OF_BYTES_IN_JVM_SHORT)
   }

   def enc_Int_PositiveInteger_ConstSize_big_endian_32(intVal: ULong): Unit = {
      enc_Int_PositiveInteger_ConstSize_big_endian_B(intVal, NO_OF_BYTES_IN_JVM_INT)
   }

   def enc_Int_PositiveInteger_ConstSize_big_endian_64(intVal: ULong): Unit = {
      enc_Int_PositiveInteger_ConstSize_big_endian_B(intVal, NO_OF_BYTES_IN_JVM_LONG)
   }

   def enc_Int_PositiveInteger_ConstSize_little_endian_N(intVal: ULong, size: Int): Unit = {
      var tmp: ULong = intVal

      var i: Int = 0
      while i < size do
         val byteToEncode: Byte = tmp.toByte
         bitStream.appendByte(byteToEncode)
         tmp >>>= 8
         i += 1

      CHECK_BIT_STREAM(bitStream)
   }

   def enc_Int_PositiveInteger_ConstSize_little_endian_16(intVal: ULong): Unit = {
      enc_Int_PositiveInteger_ConstSize_little_endian_N(intVal, 2)
   }

   def enc_Int_PositiveInteger_ConstSize_little_endian_32(intVal: ULong): Unit = {
      enc_Int_PositiveInteger_ConstSize_little_endian_N(intVal, 4)
   }

   def enc_Int_PositiveInteger_ConstSize_little_endian_64(intVal: ULong): Unit = {
      enc_Int_PositiveInteger_ConstSize_little_endian_N(intVal, NO_OF_BYTES_IN_JVM_LONG)
   }


   def dec_Int_PositiveInteger_ConstSize(encodedSizeInBits: Int): Option[ULong] = {
      decodeNonNegativeInteger(encodedSizeInBits) match
         case None() => None()
         case Some(ul) => Some(ul)
   }


   def dec_Int_PositiveInteger_ConstSize_8(): Option[ULong] = {
      readByte() match
         case None() => None()
         case Some(ub) => Some(ub & 0xFF)
   }

   def dec_Int_PositiveInteger_ConstSize_big_endian_N(SizeInBytes: Int): Option[ULong] = {
      var ret: ULong = 0

      var i: Int = 0
      while i < SizeInBytes do
         readByte() match
            case None() => return None()
            case Some(ub) =>
               ret <<= 8
               ret |= (ub & 0xFF)
         i += 1

      Some(ret)
   }

   // TODO remove those and call dec_Int_PositiveInteger_ConstSize_big_endian_N directly
   def dec_Int_PositiveInteger_ConstSize_big_endian_16(): Option[ULong] = {
      dec_Int_PositiveInteger_ConstSize_big_endian_N(NO_OF_BYTES_IN_JVM_SHORT)
   }

   def dec_Int_PositiveInteger_ConstSize_big_endian_32(): Option[ULong] = {
      dec_Int_PositiveInteger_ConstSize_big_endian_N(NO_OF_BYTES_IN_JVM_INT)
   }

   def dec_Int_PositiveInteger_ConstSize_big_endian_64(): Option[ULong] = {
      dec_Int_PositiveInteger_ConstSize_big_endian_N(NO_OF_BYTES_IN_JVM_LONG)
   }

   def dec_Int_PositiveInteger_ConstSize_little_endian_N(SizeInBytes: Int): Option[ULong] = {
      var ret: ULong = 0
      var tmp: ULong = 0

      var i: Int = 0
      while i < SizeInBytes do
         readByte() match
            case None() => return None()
            case Some(ub) =>
               tmp = ub & 0xFF
               tmp <<= i * 8
               ret |= tmp
         i += 1

      Some(ret)
   }

   def dec_Int_PositiveInteger_ConstSize_little_endian_16(): Option[ULong] = {
      dec_Int_PositiveInteger_ConstSize_little_endian_N(2)
   }

   def dec_Int_PositiveInteger_ConstSize_little_endian_32(): Option[ULong] = {
      dec_Int_PositiveInteger_ConstSize_little_endian_N(4)
   }

   def dec_Int_PositiveInteger_ConstSize_little_endian_64(): Option[ULong] = {
      val ret = dec_Int_PositiveInteger_ConstSize_little_endian_N(NO_OF_BYTES_IN_JVM_LONG)
      bitStream.currentByte += (8 - NO_OF_BYTES_IN_JVM_LONG)
      ret
   }


   def encode_UnsignedInteger(v: ULong, nBytes: Byte): Unit = {
      val MAX_BYTE_MASK = 0xFF00000000000000L
      assert(nBytes <= 8)

      var vv: ULong = v << (NO_OF_BYTES_IN_JVM_LONG * 8 - nBytes * 8)

      var i: Int = 0
      while i < nBytes do
         val byteToEncode: Byte = ((vv & MAX_BYTE_MASK) >>> ((NO_OF_BYTES_IN_JVM_LONG - 1) * 8)).toByte
         bitStream.appendByte(byteToEncode)
         vv <<= 8
         i += 1
   }


   def enc_Int_PositiveInteger_VarSize_LengthEmbedded(intVal: ULong): Unit = {
      val nBytes: Byte = GetLengthInBytesOfUInt(intVal).toByte

      /* encode length */
      bitStream.appendByte(nBytes)
      /* Encode integer data*/
      encode_UnsignedInteger(intVal, nBytes)

      CHECK_BIT_STREAM(bitStream)
   }

   def dec_Int_PositiveInteger_VarSize_LengthEmbedded(): Option[ULong] = {
      var v: ULong = 0

      readByte() match
         case None() => return None()
         case Some(nBytes) =>
            var i: Int = 0
            while i < nBytes do
               readByte() match
                  case None() => return None()
                  case Some(ub) =>
                     v = (v << 8) | (ub & 0xFF)
               i += 1

      Some(v)
   }


   def enc_Int_TwosComplement_ConstSize(intVal: Long, encodedSizeInBits: Int): Unit = {
      if intVal >= 0 then
         bitStream.appendNBitZero(encodedSizeInBits - GetNumberOfBitsForNonNegativeInteger(intVal))
         encodeNonNegativeInteger(intVal)

      else
         bitStream.appendNBitOne(encodedSizeInBits - GetNumberOfBitsForNonNegativeInteger(-intVal - 1))
         encodeNonNegativeIntegerNeg(-intVal - 1, true)

      CHECK_BIT_STREAM(bitStream)
   }


   def enc_Int_TwosComplement_ConstSize_8(intVal: Long): Unit = {
      enc_Int_PositiveInteger_ConstSize_8(int2uint(intVal))
   }

   def enc_Int_TwosComplement_ConstSize_big_endian_16(intVal: Long): Unit = {
      enc_Int_PositiveInteger_ConstSize_big_endian_16(int2uint(intVal))
   }

   def enc_Int_TwosComplement_ConstSize_big_endian_32(intVal: Long): Unit = {
      enc_Int_PositiveInteger_ConstSize_big_endian_32(int2uint(intVal))
   }

   def enc_Int_TwosComplement_ConstSize_big_endian_64(intVal: Long): Unit = {
      enc_Int_PositiveInteger_ConstSize_big_endian_64(int2uint(intVal))
   }

   def enc_Int_TwosComplement_ConstSize_little_endian_16(intVal: Long): Unit = {
      enc_Int_PositiveInteger_ConstSize_little_endian_16(int2uint(intVal))
   }

   def enc_Int_TwosComplement_ConstSize_little_endian_32(intVal: Long): Unit = {
      enc_Int_PositiveInteger_ConstSize_little_endian_32(int2uint(intVal))
   }

   def enc_Int_TwosComplement_ConstSize_little_endian_64(intVal: Long): Unit = {
      enc_Int_PositiveInteger_ConstSize_little_endian_64(int2uint(intVal))
   }

   def dec_Int_TwosComplement_ConstSize(encodedSizeInBits: Int): Option[Long] = {
      val valIsNegative: Boolean = bitStream.peekBit()
      val nBytes: Int = encodedSizeInBits / 8
      val rstBits: Int = encodedSizeInBits % 8

      var pIntVal: Long = if valIsNegative then Long.MaxValue else 0

      var i: Int = 0
      while i < nBytes do
         readByte() match
            case None() => return None()
            case Some(ub) =>
               pIntVal = (pIntVal << 8) | (ub & 0xFF)
         i += 1

      if rstBits > 0 then
         readPartialByte(rstBits.toByte) match
            case None() => return None()
            case Some(ub) =>
               pIntVal = (pIntVal << rstBits) | (ub & 0xFF)

      Some(pIntVal)
   }


   def dec_Int_TwosComplement_ConstSize_8(): Option[Long] = {
      dec_Int_PositiveInteger_ConstSize_8() match
         case None() => None()
         case Some(ul) => Some(uint2int(ul, 1))
   }

   def dec_Int_TwosComplement_ConstSize_big_endian_16(): Option[Long] = {
      dec_Int_PositiveInteger_ConstSize_big_endian_16() match
         case None() => None()
         case Some(ul) => Some(uint2int(ul, 2))
   }

   def dec_Int_TwosComplement_ConstSize_big_endian_32(): Option[Long] = {
      dec_Int_PositiveInteger_ConstSize_big_endian_32() match
         case None() => None()
         case Some(ul) => Some(uint2int(ul, 4))
   }

   def dec_Int_TwosComplement_ConstSize_big_endian_64(): Option[Long] = {
      dec_Int_PositiveInteger_ConstSize_big_endian_64() match
         case None() => None()
         case Some(ul) => Some(uint2int(ul, NO_OF_BYTES_IN_JVM_LONG))
   }

   def dec_Int_TwosComplement_ConstSize_little_endian_16(): Option[Long] = {
      dec_Int_PositiveInteger_ConstSize_little_endian_16() match
         case None() => None()
         case Some(ul) => Some(uint2int(ul, 2))
   }

   def dec_Int_TwosComplement_ConstSize_little_endian_32(): Option[Long] = {
      dec_Int_PositiveInteger_ConstSize_little_endian_32() match
         case None() => None()
         case Some(ul) => Some(uint2int(ul, 4))
   }

   def dec_Int_TwosComplement_ConstSize_little_endian_64(): Option[Long] = {
      dec_Int_PositiveInteger_ConstSize_little_endian_64() match
         case None() => None()
         case Some(ul) => Some(uint2int(ul, NO_OF_BYTES_IN_JVM_LONG))
   }


   def enc_Int_TwosComplement_VarSize_LengthEmbedded(intVal: Long): Unit = {
      val nBytes: Byte = GetLengthInBytesOfSInt(intVal).toByte

      /* encode length */
      bitStream.appendByte(nBytes)
      /* Encode integer data*/
      encode_UnsignedInteger(int2uint(intVal), nBytes)

      CHECK_BIT_STREAM(bitStream)
   }


   def dec_Int_TwosComplement_VarSize_LengthEmbedded(): Option[Long] = {
      var v: ULong = 0
      var isNegative: Boolean = false

      readByte() match
         case None() => None()
         case Some(nBytes) =>
            var i: Int = 0
            while i < nBytes do
               readByte() match
                  case None() => return None()
                  case Some(ub) =>
                     if i == 0 && (ub & 0x80) > 0 then
                        v = Long.MaxValue
                        isNegative = true

                     v = (v << 8) | (ub & 0xFF)
                     i += 1

            if isNegative then
               Some(-(~v) - 1)
            else
               Some(v)
   }


   //return values is in nibbles
   def get_Int_Size_BCD(intVal: ULong): Int = {
      var intVar = intVal
      var ret: Int = 0
      while intVar > 0 do
         intVar /= 10
         ret += 1

      ret
   }


   def enc_Int_BCD_ConstSize(intVal: ULong, encodedSizeInNibbles: Int): Unit = {
      var intVar = intVal
      var totalNibbles: Int = 0
      val tmp: Array[UByte] = Array.fill(100)(0)

      assert(100 >= encodedSizeInNibbles)

      while intVar > 0 do
         tmp(totalNibbles) = (intVar % 10).asInstanceOf[UByte]
         totalNibbles += 1
         intVar /= 10

      assert(encodedSizeInNibbles >= totalNibbles)

      var i: Int = encodedSizeInNibbles - 1
      while i >= 0 do
         bitStream.appendPartialByte(tmp(i).toByte, 4)
         i -= 1

      CHECK_BIT_STREAM(bitStream)
   }


   def dec_Int_BCD_ConstSize(encodedSizeInNibbles: Int): Option[ULong] = {
      var ret: ULong = 0

      var encodedSizeInNibblesVar = encodedSizeInNibbles
      while encodedSizeInNibblesVar > 0 do
         bitStream.readPartialByte(4) match
            case None() => return None()
            case Some(digit) =>
               ret *= 10
               ret += digit
         encodedSizeInNibblesVar -= 1

      Some(ret)
   }


   def enc_Int_BCD_VarSize_LengthEmbedded(intVal: ULong): Unit = {
      val nNibbles: Int = get_Int_Size_BCD(intVal)
      /* encode length */
      bitStream.appendByte(nNibbles.toByte)

      /* Encode Number */
      enc_Int_BCD_ConstSize(intVal, nNibbles)

      CHECK_BIT_STREAM(bitStream)
   }


   def dec_Int_BCD_VarSize_LengthEmbedded(): Option[ULong] = {
      readByte() match
         case None() => None()
         case Some(nNibbles) => dec_Int_BCD_ConstSize(nNibbles)
   }


   //encoding puts an 'F' at the end
   def enc_Int_BCD_VarSize_NullTerminated(intVal: ULong): Unit = {

      val nNibbles: Int = get_Int_Size_BCD(intVal)

      /* Encode Number */
      enc_Int_BCD_ConstSize(intVal, nNibbles)

      appendPartialByte(0xF, 4)

      CHECK_BIT_STREAM(bitStream)
   }

   def dec_Int_BCD_VarSize_NullTerminated(): Option[ULong] = {
      var ret: ULong = 0

      while true do
         bitStream.readPartialByte(4) match
            case None() => return None()
            case Some(digit) =>
               if (digit > 9)
                  return Some(ret)

               ret *= 10
               ret += digit

      Some(ret)
   }


   def enc_UInt_ASCII_ConstSize(intVal: ULong, encodedSizeInBytes: Int): Unit = {
      var intVar = intVal
      var totalNibbles: Int = 0
      val tmp: Array[UByte] = Array.fill(100)(0)

      assert(100 >= encodedSizeInBytes)

      while intVar > 0 do
         tmp(totalNibbles) = (intVar % 10).asInstanceOf[UByte]
         totalNibbles += 1
         intVar /= 10

      assert(encodedSizeInBytes >= totalNibbles)

      var i = encodedSizeInBytes - 1
      while i >= 0 do
         bitStream.appendByte((tmp(i) + CHAR_ZERO).toByte)
         i -= 1

      CHECK_BIT_STREAM(bitStream)
   }


   def enc_SInt_ASCII_ConstSize(intVal: Long, encodedSizeInBytes: Int): Unit = {
      val absIntVal: ULong = if intVal >= 0 then intVal else -intVal

      /* encode sign */
      bitStream.appendByte(if intVal >= 0 then CHAR_PLUS else CHAR_MINUS)

      enc_UInt_ASCII_ConstSize(absIntVal, encodedSizeInBytes - 1)
   }

   def dec_UInt_ASCII_ConstSize(encodedSizeInBytes: Int): Option[ULong] = {
      var encodedSizeInBytesVar = encodedSizeInBytes
      var ret: ULong = 0

      while encodedSizeInBytesVar > 0 do
         readByte() match
            case None() => return None()
            case Some(digit) =>
               assert(digit >= CHAR_ZERO && digit <= CHAR_NINE)

               ret *= 10
               ret += (digit.toInt - CHAR_ZERO).toByte

         encodedSizeInBytesVar -= 1

      Some(ret)
   }

   def dec_SInt_ASCII_ConstSize(encodedSizeInBytes: Int): Option[Long] = {
      readByte() match
         case None() => None()
         case Some(digit) =>
            var sign: Int = 1
            if digit == CHAR_PLUS then
               sign = 1
            else if digit == CHAR_MINUS then
               sign = -1
            else
               assert(false)

            dec_UInt_ASCII_ConstSize(encodedSizeInBytes - 1) match
               case None() => None()
               case Some(ul) => Some(sign * ul)
   }


   def getIntegerDigits(intVal: ULong): (Array[Byte], Byte) = {
      var intVar = intVal
      val digitsArray100: Array[Byte] = Array.fill(100)(0)
      val reversedDigitsArray: Array[Byte] = Array.fill(100)(0)
      var totalDigits: Byte = 0


      if intVar > 0 then
         while intVar > 0 && totalDigits < 100 do
            reversedDigitsArray(totalDigits) = (CHAR_ZERO + (intVar % 10)).toByte
            totalDigits = (totalDigits + 1).toByte
            intVar /= 10

         var i: Int = totalDigits - 1
         while i >= 0 do
            digitsArray100(totalDigits - 1 - i) = reversedDigitsArray(i)
            i -= 1

      else
         digitsArray100(0) = CHAR_ZERO
         totalDigits = 1

      (digitsArray100, totalDigits)
   }


   def enc_SInt_ASCII_VarSize_LengthEmbedded(intVal: Long): Unit = {
      val absIntVal: ULong = if intVal >= 0 then intVal else -intVal
      val (digitsArray100, nChars) = getIntegerDigits(absIntVal)

      /* encode length, plus 1 for sign */
      bitStream.appendByte((nChars + 1).toByte)

      /* encode sign */
      bitStream.appendByte(if intVal >= 0 then CHAR_PLUS else CHAR_MINUS)

      /* encode digits */
      var i: Int = 0
      while i < 100 && digitsArray100(i) != 0x0 do
         bitStream.appendByte(digitsArray100(i))
         i += 1

      CHECK_BIT_STREAM(bitStream)
   }

   def enc_UInt_ASCII_VarSize_LengthEmbedded(intVal: ULong): Unit = {
      val (digitsArray100, nChars) = getIntegerDigits(intVal)

      /* encode length */
      bitStream.appendByte(nChars)
      /* encode digits */
      var i: Int = 0
      while i < 100 && digitsArray100(i) != 0x0 do
         bitStream.appendByte(digitsArray100(i))
         i += 1

      CHECK_BIT_STREAM(bitStream)
   }


   def dec_UInt_ASCII_VarSize_LengthEmbedded(): Option[ULong] = {
      readByte() match
         case None() => None()
         case Some(nChars) => dec_UInt_ASCII_ConstSize(nChars)
   }

   def dec_SInt_ASCII_VarSize_LengthEmbedded(): Option[Long] = {
      readByte() match
         case None() => None()
         case Some(nChars) => dec_SInt_ASCII_ConstSize(nChars)
   }


   def enc_UInt_ASCII_VarSize_NullTerminated(intVal: ULong, null_characters: Array[Byte], null_characters_size: Int): Unit = {
      val (digitsArray100, nChars) = getIntegerDigits(intVal)

      var i: Int = 0 // TODO: size_t?
      while i < 100 && digitsArray100(i) != 0x0 do
         bitStream.appendByte(digitsArray100(i))
         i += 1

      i = 0
      while i < null_characters_size do
         bitStream.appendByte(null_characters(i))
         i += 1

      CHECK_BIT_STREAM(bitStream)
   }

   def enc_SInt_ASCII_VarSize_NullTerminated(intVal: Long, null_characters: Array[Byte], null_characters_size: Int): Unit = {
      val absValue: ULong = if intVal >= 0 then intVal else -intVal
      bitStream.appendByte(if intVal >= 0 then CHAR_PLUS else CHAR_MINUS)

      enc_UInt_ASCII_VarSize_NullTerminated(absValue, null_characters, null_characters_size)
   }

   def dec_UInt_ASCII_VarSize_NullTerminated(null_characters: Array[Byte], null_characters_size: Int): Option[ULong] = {
      var digit: Byte = 0
      var ret: ULong = 0
      val tmp: Array[Byte] = Array.fill(10)(0)

      val sz: Int = if null_characters_size < 10 then null_characters_size else 10

      //read null_character_size characters into the tmp buffer
      var j: Int = 0
      while j < null_characters_size do
         readByte() match
            case None() => return None()
            case Some(ub) => tmp(j) = ub
         j += 1

      var i: Long = 0
      while !arraySameElements(null_characters, tmp) do
         digit = tmp(0)
         i += 1

         j = 0
         while j < null_characters_size - 1 do
            tmp(j) = tmp(j + 1)
            j += 1

         readByte() match
            case None() => return None()
            case Some(ub) => tmp(null_characters_size - 1) = ub

         digit = (digit - CHAR_ZERO).toByte

         ret *= 10
         ret += digit

      Some(ret)
   }


   def dec_SInt_ASCII_VarSize_NullTerminated(null_characters: Array[Byte], null_characters_size: Int): Option[Long] = {
      var isNegative: Boolean = false

      readByte() match
         case None() => None()
         case Some(digit) =>
            assert(digit == CHAR_MINUS || digit == CHAR_PLUS)
            if digit == CHAR_MINUS then
               isNegative = true

            dec_UInt_ASCII_VarSize_NullTerminated(null_characters, null_characters_size) match
               case None() => None()
               case Some(ul) => Some(if isNegative then -ul else ul)
   }


   /* Boolean Decode */
   // TODO move to codec?
   def BitStream_ReadBitPattern(patternToRead: Array[Byte], nBitsToRead: Int): Option[Boolean] = {
      val nBytesToRead: Int = nBitsToRead / 8
      val nRemainingBitsToRead: Int = nBitsToRead % 8

      var pBoolValue: Boolean = true
      var i: Int = 0
      while i < nBytesToRead do
         readByte() match
            case None() => return None()
            case Some(curByte) =>
               if curByte != patternToRead(i) then
                  pBoolValue = false
         i += 1

      if nRemainingBitsToRead > 0 then
         bitStream.readPartialByte(nRemainingBitsToRead.toByte) match
            case None() => return None()
            case Some(curByte) =>
               if curByte != ((patternToRead(nBytesToRead) & 0xFF) >>> (8 - nRemainingBitsToRead)) then
                  pBoolValue = false

      Some(pBoolValue)
   }

   // TODO move to codec?
   def BitStream_ReadBitPattern_ignore_value(nBitsToRead: Int): Either[ErrorCode, Int] = {
      val nBytesToRead: Int = nBitsToRead / 8
      val nRemainingBitsToRead: Int = nBitsToRead % 8

      var i: Int = 0
      while i < nBytesToRead do
         readByte() match
            case None() => return Left(FAILED_READ_ERR_CODE)
            case Some(_) => i += 1

      if nRemainingBitsToRead > 0 then
         if bitStream.readPartialByte(nRemainingBitsToRead.toByte).isEmpty then
            return Left(FAILED_READ_ERR_CODE)

      Right(0)
   }


   /*Real encoding functions*/
   def enc_Real_IEEE754_32_big_endian(realValue: Float): Unit = {
      val b: Array[Byte] = java.nio.ByteBuffer.allocate(4).putFloat(realValue).array

      var i: Int = 0
      while i < 4 do
         bitStream.appendByte(b(i))
         i += 1
   }

   def dec_Real_IEEE754_32_big_endian(): Option[Double] = {
      val b: Array[Byte] = Array.fill(4)(0)
      var i: Int = 0
      while i < 4 do
         readByte() match
            case None() => return None()
            case Some(ub) => b(i) = ub
         i += 1

      val dat1 = BigInt(b).toInt
      Some(java.lang.Float.intBitsToFloat(dat1).toDouble)
   }

   def dec_Real_IEEE754_32_big_endian_fp32(): Option[Float] = {
      val b: Array[Byte] = Array.fill(4)(0)
      var i: Int = 0
      while i < 4 do
         readByte() match
            case None() => return None()
            case Some(ub) => b(i) = ub
         i += 1

      val dat1 = BigInt(b).toInt
      Some(java.lang.Float.intBitsToFloat(dat1))
   }


   def enc_Real_IEEE754_64_big_endian(realValue: Double): Unit = {
      val b: Array[Byte] = java.nio.ByteBuffer.allocate(8).putDouble(realValue).array

      var i: Int = 0
      while i < 8 do
         bitStream.appendByte(b(i))
         i += 1
   }

   def dec_Real_IEEE754_64_big_endian(): Option[Double] = {
      val b: Array[Byte] = Array.fill(8)(0)
      var i: Int = 0
      while i < 8 do
         readByte() match
            case None() => return None()
            case Some(ub) => b(i) = ub
         i += 1

      val dat1 = BigInt(b).toLong
      Some(java.lang.Double.longBitsToDouble(dat1))
   }


   def enc_Real_IEEE754_32_little_endian(realValue: Double): Unit = {
      val b: Array[Byte] = java.nio.ByteBuffer.allocate(4).putFloat(realValue.toFloat).array

      var i: Int = 3
      while i >= 0 do
         bitStream.appendByte(b(i))
         i -= 1
   }

   def dec_Real_IEEE754_32_little_endian(): Option[Double] = {
      dec_Real_IEEE754_32_little_endian_fp32() match
         case None() => None()
         case Some(f) => Some(f.toDouble)
   }

   def dec_Real_IEEE754_32_little_endian_fp32(): Option[Float] = {
      val b: Array[Byte] = Array.fill(4)(0)
      var i: Int = 3
      while i >= 0 do
         readByte() match
            case None() => return None()
            case Some(ub) => b(i) = ub
               i -= 1

      val dat1 = BigInt(b).toInt
      Some(java.lang.Float.intBitsToFloat(dat1))
   }

   def enc_Real_IEEE754_64_little_endian(realValue: Double): Unit = {
      val b: Array[Byte] = java.nio.ByteBuffer.allocate(8).putDouble(realValue).array

      var i: Int = 7
      while i >= 0 do
         bitStream.appendByte(b(i))
         i -= 1
   }

   def dec_Real_IEEE754_64_little_endian(): Option[Double] = {
      val b: Array[Byte] = Array.fill(8)(0)
      var i: Int = 7
      while i >= 0 do
         readByte() match
            case None() => return None()
            case Some(ub) => b(i) = ub
               i -= 1

      val dat1 = BigInt(b).toLong
      Some(java.lang.Double.longBitsToDouble(dat1))
   }


   /* String functions*/
   def enc_String_Ascii_FixSize(max: Long, strVal: Array[ASCIIChar]): Unit = {
      var i: Long = 0
      while i < max do
         bitStream.appendByte(strVal(i.toInt))
         i += 1
   }

   def enc_String_Ascii_private(max: Long, strVal: Array[ASCIIChar]): Long = {
      var i: Long = 0
      while (i < max) && (strVal(i.toInt) != CHAR_0000) do
         bitStream.appendByte(strVal(i.toInt))
         i += 1

      i
   }

   def enc_String_Ascii_Null_Teminated(max: Long, null_character: Byte, strVal: Array[ASCIIChar]): Unit = {
      enc_String_Ascii_private(max, strVal)
      bitStream.appendByte(null_character.toByte)
   }

   def enc_String_Ascii_Null_Teminated_mult(max: Long, null_character: Array[Byte], null_character_size: Int, strVal: Array[ASCIIChar]): Unit = {
      enc_String_Ascii_private(max, strVal)
      var i: Int = 0
      while i < null_character_size do
         bitStream.appendByte(null_character(i))
         i += 1
   }


   def enc_String_Ascii_External_Field_Determinant(max: Long, strVal: Array[ASCIIChar]): Unit = {
      enc_String_Ascii_private(max, strVal)
   }

   def enc_String_Ascii_Internal_Field_Determinant(max: Long, min: Long, strVal: Array[ASCIIChar]): Unit = {
      val strLen: Int = strVal.length
      encodeConstraintWholeNumber(if strLen <= max then strLen else max, min, max)
      enc_String_Ascii_private(max, strVal)
   }

   def enc_String_CharIndex_FixSize(max: Long, allowedCharSet: Array[Byte], strVal: Array[ASCIIChar]): Unit = {
      var i: Int = 0
      while i < max do
         val charIndex: Int = GetCharIndex(strVal(i), allowedCharSet)
         encodeConstraintWholeNumber(charIndex, 0, allowedCharSet.length - 1)
         i += 1
   }

   def enc_String_CharIndex_private(max: Long, allowedCharSet: Array[Byte], strVal: Array[ASCIIChar]): Long = {
      var i: Int = 0
      while (i < max) && (strVal(i) != CHAR_0000) do
         val charIndex: Int = GetCharIndex(strVal(i), allowedCharSet)
         encodeConstraintWholeNumber(charIndex, 0, allowedCharSet.length - 1)
         i += 1

      i
   }


   def enc_String_CharIndex_External_Field_Determinant(max: Long, allowedCharSet: Array[Byte], strVal: Array[ASCIIChar]): Unit = {
      enc_String_CharIndex_private(max, allowedCharSet, strVal)
   }

   def enc_String_CharIndex_Internal_Field_Determinant(max: Long, allowedCharSet: Array[Byte], min: Long, strVal: Array[ASCIIChar]): Unit = {
      val strLen: Int = strVal.length
      encodeConstraintWholeNumber(if strLen <= max then strLen else max, min, max)
      enc_String_CharIndex_private(max, allowedCharSet, strVal)
   }


   def enc_IA5String_CharIndex_External_Field_Determinant(max: Long, strVal: Array[ASCIIChar]): Unit = {
      val allowedCharSet: Array[ASCIIChar] = Array(
         0x00, 0x01, 0x02, 0x03, 0x04, 0x05, 0x06, 0x07, 0x08, 0x09,
         0x0A, 0x0B, 0x0C, 0x0D, 0x0E, 0x0F, 0x10, 0x11, 0x12, 0x13,
         0x14, 0x15, 0x16, 0x17, 0x18, 0x19, 0x1A, 0x1B, 0x1C, 0x1D,
         0x1E, 0x1F, 0x20, 0x21, 0x22, 0x23, 0x24, 0x25, 0x26, 0x27,
         0x28, 0x29, 0x2A, 0x2B, 0x2C, 0x2D, 0x2E, 0x2F, 0x30, 0x31,
         0x32, 0x33, 0x34, 0x35, 0x36, 0x37, 0x38, 0x39, 0x3A, 0x3B,
         0x3C, 0x3D, 0x3E, 0x3F, 0x40, 0x41, 0x42, 0x43, 0x44, 0x45,
         0x46, 0x47, 0x48, 0x49, 0x4A, 0x4B, 0x4C, 0x4D, 0x4E, 0x4F,
         0x50, 0x51, 0x52, 0x53, 0x54, 0x55, 0x56, 0x57, 0x58, 0x59,
         0x5A, 0x5B, 0x5C, 0x5D, 0x5E, 0x5F, 0x60, 0x61, 0x62, 0x63,
         0x64, 0x65, 0x66, 0x67, 0x68, 0x69, 0x6A, 0x6B, 0x6C, 0x6D,
         0x6E, 0x6F, 0x70, 0x71, 0x72, 0x73, 0x74, 0x75, 0x76, 0x77,
         0x78, 0x79, 0x7A, 0x7B, 0x7C, 0x7D, 0x7E, 0x7F
      )

      enc_String_CharIndex_private(max, allowedCharSet, strVal)
   }

   def enc_IA5String_CharIndex_Internal_Field_Determinant(max: Long, min: Long, strVal: Array[ASCIIChar]): Unit = {
      val allowedCharSet: Array[ASCIIChar] = Array(
         0x00, 0x01, 0x02, 0x03, 0x04, 0x05, 0x06, 0x07, 0x08, 0x09,
         0x0A, 0x0B, 0x0C, 0x0D, 0x0E, 0x0F, 0x10, 0x11, 0x12, 0x13,
         0x14, 0x15, 0x16, 0x17, 0x18, 0x19, 0x1A, 0x1B, 0x1C, 0x1D,
         0x1E, 0x1F, 0x20, 0x21, 0x22, 0x23, 0x24, 0x25, 0x26, 0x27,
         0x28, 0x29, 0x2A, 0x2B, 0x2C, 0x2D, 0x2E, 0x2F, 0x30, 0x31,
         0x32, 0x33, 0x34, 0x35, 0x36, 0x37, 0x38, 0x39, 0x3A, 0x3B,
         0x3C, 0x3D, 0x3E, 0x3F, 0x40, 0x41, 0x42, 0x43, 0x44, 0x45,
         0x46, 0x47, 0x48, 0x49, 0x4A, 0x4B, 0x4C, 0x4D, 0x4E, 0x4F,
         0x50, 0x51, 0x52, 0x53, 0x54, 0x55, 0x56, 0x57, 0x58, 0x59,
         0x5A, 0x5B, 0x5C, 0x5D, 0x5E, 0x5F, 0x60, 0x61, 0x62, 0x63,
         0x64, 0x65, 0x66, 0x67, 0x68, 0x69, 0x6A, 0x6B, 0x6C, 0x6D,
         0x6E, 0x6F, 0x70, 0x71, 0x72, 0x73, 0x74, 0x75, 0x76, 0x77,
         0x78, 0x79, 0x7A, 0x7B, 0x7C, 0x7D, 0x7E, 0x7F
      )
      val strLen: Int = strVal.length
      encodeConstraintWholeNumber(if strLen <= max then strLen else max, min, max)
      enc_String_CharIndex_private(max, allowedCharSet, strVal)
   }


   def dec_String_Ascii_private(max: Long, charactersToDecode: Long): OptionMut[Array[ASCIIChar]] = {
      val strVal: Array[ASCIIChar] = Array.fill(max.toInt + 1)(0)
      var i: Int = 0
      while i < charactersToDecode do
<<<<<<< HEAD
         readByte() match
            case None() => return None()
=======
         bitStream.readByte() match
            case None() => return NoneMut()
>>>>>>> ec1b2f63
            case Some(decodedCharacter) =>
               strVal(i) = decodedCharacter
         i += 1
      SomeMut(strVal)
   }


   def dec_String_Ascii_FixSize(max: Long): OptionMut[Array[ASCIIChar]] = {
      dec_String_Ascii_private(max, max)
   }

   def dec_String_Ascii_Null_Teminated(max: Long, null_character: ASCIIChar): OptionMut[Array[ASCIIChar]] = {
      val strVal: Array[ASCIIChar] = Array.fill(max.toInt + 1)(0)
      var i: Int = 0
      while i <= max do
<<<<<<< HEAD
         readByte() match
            case None() => return None()
=======
         bitStream.readByte() match
            case None() => return NoneMut()
>>>>>>> ec1b2f63
            case Some(decodedCharacter) =>
               if decodedCharacter != null_character then
                  strVal(i) = decodedCharacter
                  i += 1
               else
                  strVal(i) = 0x0
                  return SomeMut(strVal)

      NoneMut()

   }

   def dec_String_Ascii_Null_Teminated_mult(max: Long, null_character: Array[ASCIIChar], null_character_size: Int): OptionMut[Array[ASCIIChar]] = {
      val sz: Int = if null_character_size < 10 then null_character_size else 10
      val tmp: Array[Byte] = Array.fill(10)(0)
      val strVal: Array[ASCIIChar] = Array.fill(max.toInt + 1)(0)
      //read null_character_size characters into the tmp buffer
      var j: Int = 0
      while j < null_character_size do
<<<<<<< HEAD
         readByte() match
            case None() => return None()
=======
         bitStream.readByte() match
            case None() => return NoneMut()
>>>>>>> ec1b2f63
            case Some(ub) => tmp(j) = ub
         j += 1


      var i: Int = 0
      while i <= max && !arraySameElements(null_character, tmp) do
         strVal(i) = tmp(0)
         i += 1
         j = 0
         while j < null_character_size - 1 do
            tmp(j) = tmp(j + 1)
            j += 1

<<<<<<< HEAD
         readByte() match
            case None() => return None()
=======
         bitStream.readByte() match
            case None() => return NoneMut()
>>>>>>> ec1b2f63
            case Some(ub) => tmp(null_character_size - 1) = ub

      strVal(i) = 0x0

      if !arraySameElements(null_character, tmp) then
         return NoneMut()

      SomeMut(strVal)
   }


   def dec_String_Ascii_External_Field_Determinant(max: Long, extSizeDeterminatFld: Long): OptionMut[Array[ASCIIChar]] = {
      dec_String_Ascii_private(max, if extSizeDeterminatFld <= max then extSizeDeterminatFld else max)
   }

   def dec_String_Ascii_Internal_Field_Determinant(max: Long, min: Long): OptionMut[Array[ASCIIChar]] = {
      decodeConstraintWholeNumber(min, max) match
         case None() => NoneMut()
         case Some(nCount) =>
            dec_String_Ascii_private(max, if nCount <= max then nCount else max)
   }

   def dec_String_CharIndex_private(max: Long, charactersToDecode: Long, allowedCharSet: Array[Byte]): OptionMut[Array[ASCIIChar]] = {
      val strVal: Array[ASCIIChar] = Array.fill(max.toInt + 1)(0)
      var i: Int = 0
      while i < charactersToDecode do
         decodeConstraintWholeNumber(0, allowedCharSet.length - 1) match
            case None() => return NoneMut()
            case Some(charIndex) =>
               strVal(i) = allowedCharSet(charIndex.toInt)
         i += 1

      SomeMut(strVal)
   }

   def dec_String_CharIndex_FixSize(max: Long, allowedCharSet: Array[ASCIIChar]): OptionMut[Array[ASCIIChar]] = {
      dec_String_CharIndex_private(max, max, allowedCharSet)
   }

   def dec_String_CharIndex_External_Field_Determinant(max: Long, allowedCharSet: Array[ASCIIChar], extSizeDeterminatFld: Long): OptionMut[Array[ASCIIChar]] = {
      dec_String_CharIndex_private(max, if extSizeDeterminatFld <= max then extSizeDeterminatFld else max, allowedCharSet)
   }


   def dec_String_CharIndex_Internal_Field_Determinant(max: Long, allowedCharSet: Array[ASCIIChar], min: Long): OptionMut[Array[ASCIIChar]] = {
      decodeConstraintWholeNumber(min, max) match
         case None() => NoneMut()
         case Some(nCount) =>
            dec_String_CharIndex_private(max, if nCount <= max then nCount else max, allowedCharSet)
   }


   def dec_IA5String_CharIndex_External_Field_Determinant(max: Long, extSizeDeterminatFld: Long): OptionMut[Array[ASCIIChar]] = {
      val allowedCharSet: Array[ASCIIChar] = Array(
         0x00, 0x01, 0x02, 0x03, 0x04, 0x05, 0x06, 0x07, 0x08, 0x09,
         0x0A, 0x0B, 0x0C, 0x0D, 0x0E, 0x0F, 0x10, 0x11, 0x12, 0x13,
         0x14, 0x15, 0x16, 0x17, 0x18, 0x19, 0x1A, 0x1B, 0x1C, 0x1D,
         0x1E, 0x1F, 0x20, 0x21, 0x22, 0x23, 0x24, 0x25, 0x26, 0x27,
         0x28, 0x29, 0x2A, 0x2B, 0x2C, 0x2D, 0x2E, 0x2F, 0x30, 0x31,
         0x32, 0x33, 0x34, 0x35, 0x36, 0x37, 0x38, 0x39, 0x3A, 0x3B,
         0x3C, 0x3D, 0x3E, 0x3F, 0x40, 0x41, 0x42, 0x43, 0x44, 0x45,
         0x46, 0x47, 0x48, 0x49, 0x4A, 0x4B, 0x4C, 0x4D, 0x4E, 0x4F,
         0x50, 0x51, 0x52, 0x53, 0x54, 0x55, 0x56, 0x57, 0x58, 0x59,
         0x5A, 0x5B, 0x5C, 0x5D, 0x5E, 0x5F, 0x60, 0x61, 0x62, 0x63,
         0x64, 0x65, 0x66, 0x67, 0x68, 0x69, 0x6A, 0x6B, 0x6C, 0x6D,
         0x6E, 0x6F, 0x70, 0x71, 0x72, 0x73, 0x74, 0x75, 0x76, 0x77,
         0x78, 0x79, 0x7A, 0x7B, 0x7C, 0x7D, 0x7E, 0x7F
      )
      dec_String_CharIndex_private(max, if extSizeDeterminatFld <= max then extSizeDeterminatFld else max, allowedCharSet)
   }

   def dec_IA5String_CharIndex_Internal_Field_Determinant(max: Long, min: Long): OptionMut[Array[ASCIIChar]] = {
      val allowedCharSet: Array[ASCIIChar] = Array(
         0x00, 0x01, 0x02, 0x03, 0x04, 0x05, 0x06, 0x07, 0x08, 0x09,
         0x0A, 0x0B, 0x0C, 0x0D, 0x0E, 0x0F, 0x10, 0x11, 0x12, 0x13,
         0x14, 0x15, 0x16, 0x17, 0x18, 0x19, 0x1A, 0x1B, 0x1C, 0x1D,
         0x1E, 0x1F, 0x20, 0x21, 0x22, 0x23, 0x24, 0x25, 0x26, 0x27,
         0x28, 0x29, 0x2A, 0x2B, 0x2C, 0x2D, 0x2E, 0x2F, 0x30, 0x31,
         0x32, 0x33, 0x34, 0x35, 0x36, 0x37, 0x38, 0x39, 0x3A, 0x3B,
         0x3C, 0x3D, 0x3E, 0x3F, 0x40, 0x41, 0x42, 0x43, 0x44, 0x45,
         0x46, 0x47, 0x48, 0x49, 0x4A, 0x4B, 0x4C, 0x4D, 0x4E, 0x4F,
         0x50, 0x51, 0x52, 0x53, 0x54, 0x55, 0x56, 0x57, 0x58, 0x59,
         0x5A, 0x5B, 0x5C, 0x5D, 0x5E, 0x5F, 0x60, 0x61, 0x62, 0x63,
         0x64, 0x65, 0x66, 0x67, 0x68, 0x69, 0x6A, 0x6B, 0x6C, 0x6D,
         0x6E, 0x6F, 0x70, 0x71, 0x72, 0x73, 0x74, 0x75, 0x76, 0x77,
         0x78, 0x79, 0x7A, 0x7B, 0x7C, 0x7D, 0x7E, 0x7F
      )
      decodeConstraintWholeNumber(min, max) match
         case None() => NoneMut()
         case Some(nCount) =>
            dec_String_CharIndex_private(max, if nCount <= max then nCount else max, allowedCharSet)
   }


   /* Length Determinant functions*/
   def enc_Length(lengthValue: ULong, lengthSizeInBits: Int): Unit = {
      /* encode length */
      enc_Int_PositiveInteger_ConstSize(lengthValue, lengthSizeInBits)
   }

   def dec_Length(lengthSizeInBits: Int): Option[ULong] = {
      dec_Int_PositiveInteger_ConstSize(lengthSizeInBits)
   }

   def milbus_encode(v: Long): Long = {
      if v == 32 then 0 else v
   }

   def milbus_decode(v: Long): Long = {
      if v == 0 then 32 else v
   }

   def dec_Int_PositiveInteger_ConstSizeUInt8(encodedSizeInBits: Int): Option[UByte] = {
      dec_Int_PositiveInteger_ConstSize(encodedSizeInBits) match
         case None() => None()
         case Some(v) => Some(v.toByte)
   }

   def dec_Int_PositiveInteger_ConstSizeUInt16(encodedSizeInBits: Int): Option[UShort] = {
      dec_Int_PositiveInteger_ConstSize(encodedSizeInBits) match
         case None() => None()
         case Some(v) => Some(v.toShort)
   }

   def dec_Int_PositiveInteger_ConstSizeUInt32(encodedSizeInBits: Int): Option[UInt] = {
      dec_Int_PositiveInteger_ConstSize(encodedSizeInBits) match
         case None() => None()
         case Some(v) => Some(v.toInt)
   }

   def dec_Int_PositiveInteger_ConstSize_8UInt8(): Option[UByte] = {
      dec_Int_PositiveInteger_ConstSize_8() match
         case None() => None()
         case Some(v) => Some(v.toByte)
   }

   def dec_Int_PositiveInteger_ConstSize_big_endian_16UInt16(): Option[UShort] = {
      dec_Int_PositiveInteger_ConstSize_big_endian_16() match
         case None() => None()
         case Some(v) => Some(v.toShort)
   }

   def dec_Int_PositiveInteger_ConstSize_big_endian_16UInt8(): Option[UByte] = {
      dec_Int_PositiveInteger_ConstSize_big_endian_16() match
         case None() => None()
         case Some(v) => Some(v.toByte)
   }

   def dec_Int_PositiveInteger_ConstSize_big_endian_32UInt32(): Option[UInt] = {
      dec_Int_PositiveInteger_ConstSize_big_endian_32() match
         case None() => None()
         case Some(v) => Some(v.toInt)
   }


   def dec_Int_PositiveInteger_ConstSize_big_endian_32UInt16(): Option[UShort] = {
      dec_Int_PositiveInteger_ConstSize_big_endian_32() match
         case None() => None()
         case Some(v) => Some(v.toShort)
   }

   def dec_Int_PositiveInteger_ConstSize_big_endian_32UInt8(): Option[UByte] = {
      dec_Int_PositiveInteger_ConstSize_big_endian_32() match
         case None() => None()
         case Some(v) => Some(v.toByte)
   }

   def dec_Int_PositiveInteger_ConstSize_big_endian_64UInt32(): Option[UInt] = {
      dec_Int_PositiveInteger_ConstSize_big_endian_64() match
         case None() => None()
         case Some(v) => Some(v.toInt)
   }

   def dec_Int_PositiveInteger_ConstSize_big_endian_64UInt16(): Option[UShort] = {
      dec_Int_PositiveInteger_ConstSize_big_endian_64() match
         case None() => None()
         case Some(v) => Some(v.toShort)
   }

   def dec_Int_PositiveInteger_ConstSize_big_endian_64UInt8(): Option[UByte] = {
      dec_Int_PositiveInteger_ConstSize_big_endian_64() match
         case None() => None()
         case Some(v) => Some(v.toByte)
   }

   def dec_Int_PositiveInteger_ConstSize_little_endian_16UInt16(): Option[UShort] = {
      dec_Int_PositiveInteger_ConstSize_little_endian_16() match
         case None() => None()
         case Some(v) => Some(v.toShort)
   }

   def dec_Int_PositiveInteger_ConstSize_little_endian_16UInt8(): Option[UByte] = {
      dec_Int_PositiveInteger_ConstSize_little_endian_16() match
         case None() => None()
         case Some(v) => Some(v.toByte)
   }

   def dec_Int_PositiveInteger_ConstSize_little_endian_32UInt32(): Option[UInt] = {
      dec_Int_PositiveInteger_ConstSize_little_endian_32() match
         case None() => None()
         case Some(v) => Some(v.toInt)
   }

   def dec_Int_PositiveInteger_ConstSize_little_endian_32UInt16(): Option[UShort] = {
      dec_Int_PositiveInteger_ConstSize_little_endian_32() match
         case None() => None()
         case Some(v) => Some(v.toShort)
   }

   def dec_Int_PositiveInteger_ConstSize_little_endian_32UInt8(): Option[UByte] = {
      dec_Int_PositiveInteger_ConstSize_little_endian_32() match
         case None() => None()
         case Some(v) => Some(v.toByte)
   }

   def dec_Int_PositiveInteger_ConstSize_little_endian_64UInt32(): Option[UInt] = {
      dec_Int_PositiveInteger_ConstSize_little_endian_64() match
         case None() => None()
         case Some(v) => Some(v.toInt)
   }

   def dec_Int_PositiveInteger_ConstSize_little_endian_64UInt16(): Option[UShort] = {
      dec_Int_PositiveInteger_ConstSize_little_endian_64() match
         case None() => None()
         case Some(v) => Some(v.toShort)
   }

   def dec_Int_PositiveInteger_ConstSize_little_endian_64UInt8(): Option[UByte] = {
      dec_Int_PositiveInteger_ConstSize_little_endian_64() match
         case None() => None()
         case Some(v) => Some(v.toByte)
   }

   def dec_Int_PositiveInteger_VarSize_LengthEmbeddedUInt8(): Option[UByte] = {
      dec_Int_PositiveInteger_VarSize_LengthEmbedded() match
         case None() => None()
         case Some(v) => Some(v.toByte)
   }

   def dec_Int_PositiveInteger_VarSize_LengthEmbeddedUInt16(): Option[UShort] = {
      dec_Int_PositiveInteger_VarSize_LengthEmbedded() match
         case None() => None()
         case Some(v) => Some(v.toShort)
   }

   def dec_Int_PositiveInteger_VarSize_LengthEmbeddedUInt32(): Option[UInt] = {
      dec_Int_PositiveInteger_VarSize_LengthEmbedded() match
         case None() => None()
         case Some(v) => Some(v.toInt)
   }

   def dec_Int_TwosComplement_ConstSizeInt8(encodedSizeInBits: Int): Option[Byte] = {
      dec_Int_TwosComplement_ConstSize(encodedSizeInBits) match
         case None() => None()
         case Some(v) => Some(v.toByte)
   }

   def dec_Int_TwosComplement_ConstSizeInt16(encodedSizeInBits: Int): Option[Short] = {
      dec_Int_TwosComplement_ConstSize(encodedSizeInBits) match
         case None() => None()
         case Some(v) => Some(v.toShort)
   }

   def dec_Int_TwosComplement_ConstSizeInt32(encodedSizeInBits: Int): Option[Int] = {
      dec_Int_TwosComplement_ConstSize(encodedSizeInBits) match
         case None() => None()
         case Some(v) => Some(v.toInt)
   }

   def dec_Int_TwosComplement_ConstSize_8Int8(): Option[Byte] = {
      dec_Int_TwosComplement_ConstSize_8() match
         case None() => None()
         case Some(v) => Some(v.toByte)
   }

   def dec_Int_TwosComplement_ConstSize_big_endian_16Int16(): Option[Short] = {
      dec_Int_TwosComplement_ConstSize_big_endian_16() match
         case None() => None()
         case Some(v) => Some(v.toShort)
   }

   def dec_Int_TwosComplement_ConstSize_big_endian_16Int8(): Option[Byte] = {
      dec_Int_TwosComplement_ConstSize_big_endian_16() match
         case None() => None()
         case Some(v) => Some(v.toByte)
   }

   def dec_Int_TwosComplement_ConstSize_big_endian_32Int32(): Option[Int] = {
      dec_Int_TwosComplement_ConstSize_big_endian_32() match
         case None() => None()
         case Some(v) => Some(v.toInt)
   }

   def dec_Int_TwosComplement_ConstSize_big_endian_32Int16(): Option[Short] = {
      dec_Int_TwosComplement_ConstSize_big_endian_32() match
         case None() => None()
         case Some(v) => Some(v.toShort)
   }

   def dec_Int_TwosComplement_ConstSize_big_endian_32Int8(): Option[Byte] = {
      dec_Int_TwosComplement_ConstSize_big_endian_32() match
         case None() => None()
         case Some(v) => Some(v.toByte)
   }


   def dec_Int_TwosComplement_ConstSize_big_endian_64Int32(): Option[Int] = {
      dec_Int_TwosComplement_ConstSize_big_endian_64() match
         case None() => None()
         case Some(v) => Some(v.toInt)
   }

   def dec_Int_TwosComplement_ConstSize_big_endian_64Int16(): Option[Short] = {
      dec_Int_TwosComplement_ConstSize_big_endian_64() match
         case None() => None()
         case Some(v) => Some(v.toShort)
   }

   def dec_Int_TwosComplement_ConstSize_big_endian_64Int8(): Option[Byte] = {
      dec_Int_TwosComplement_ConstSize_big_endian_64() match
         case None() => None()
         case Some(v) => Some(v.toByte)
   }

   def dec_Int_TwosComplement_ConstSize_little_endian_16Int16(): Option[Short] = {
      dec_Int_TwosComplement_ConstSize_little_endian_16() match
         case None() => None()
         case Some(v) => Some(v.toShort)
   }

   def dec_Int_TwosComplement_ConstSize_little_endian_16Int8(): Option[Byte] = {
      dec_Int_TwosComplement_ConstSize_little_endian_16() match
         case None() => None()
         case Some(v) => Some(v.toByte)
   }

   def dec_Int_TwosComplement_ConstSize_little_endian_32Int32(): Option[Int] = {
      dec_Int_TwosComplement_ConstSize_little_endian_32() match
         case None() => None()
         case Some(v) => Some(v.toInt)
   }

   def dec_Int_TwosComplement_ConstSize_little_endian_32Int16(): Option[Short] = {
      dec_Int_TwosComplement_ConstSize_little_endian_32() match
         case None() => None()
         case Some(v) => Some(v.toShort)
   }

   def dec_Int_TwosComplement_ConstSize_little_endian_32Int8(): Option[Byte] = {
      dec_Int_TwosComplement_ConstSize_little_endian_32() match
         case None() => None()
         case Some(v) => Some(v.toByte)
   }

   def dec_Int_TwosComplement_ConstSize_little_endian_64Int32(): Option[Int] = {
      dec_Int_TwosComplement_ConstSize_little_endian_64() match
         case None() => None()
         case Some(v) => Some(v.toInt)
   }

   def dec_Int_TwosComplement_ConstSize_little_endian_64Int16(): Option[Short] = {
      dec_Int_TwosComplement_ConstSize_little_endian_64() match
         case None() => None()
         case Some(v) => Some(v.toShort)
   }

   def dec_Int_TwosComplement_ConstSize_little_endian_64Int8(): Option[Byte] = {
      dec_Int_TwosComplement_ConstSize_little_endian_64() match
         case None() => None()
         case Some(v) => Some(v.toByte)
   }

   def dec_Int_TwosComplement_VarSize_LengthEmbeddedInt8(): Option[Byte] = {
      dec_Int_TwosComplement_VarSize_LengthEmbedded() match
         case None() => None()
         case Some(v) => Some(v.toByte)
   }

   def dec_Int_TwosComplement_VarSize_LengthEmbeddedInt16(): Option[Short] = {
      dec_Int_TwosComplement_VarSize_LengthEmbedded() match
         case None() => None()
         case Some(v) => Some(v.toShort)
   }

   def dec_Int_TwosComplement_VarSize_LengthEmbeddedInt32(): Option[Int] = {
      dec_Int_TwosComplement_VarSize_LengthEmbedded() match
         case None() => None()
         case Some(v) => Some(v.toInt)
   }

   def dec_Int_BCD_ConstSizeUInt8(encodedSizeInNibbles: Int): Option[UByte] = {
      dec_Int_BCD_ConstSize(encodedSizeInNibbles) match
         case None() => None()
         case Some(v) => Some(v.toByte)
   }

   def dec_Int_BCD_ConstSizeUInt16(encodedSizeInNibbles: Int): Option[UShort] = {
      dec_Int_BCD_ConstSize(encodedSizeInNibbles) match
         case None() => None()
         case Some(v) => Some(v.toShort)
   }

   def dec_Int_BCD_ConstSizeUInt32(encodedSizeInNibbles: Int): Option[UInt] = {
      dec_Int_BCD_ConstSize(encodedSizeInNibbles) match
         case None() => None()
         case Some(v) => Some(v.toInt)
   }

   def dec_Int_BCD_VarSize_LengthEmbeddedUInt8(): Option[UByte] = {
      dec_Int_BCD_VarSize_LengthEmbedded() match
         case None() => None()
         case Some(v) => Some(v.toByte)
   }

   def dec_Int_BCD_VarSize_LengthEmbeddedUInt16(): Option[UShort] = {
      dec_Int_BCD_VarSize_LengthEmbedded() match
         case None() => None()
         case Some(v) => Some(v.toShort)
   }

   def dec_Int_BCD_VarSize_LengthEmbeddedUInt32(): Option[UInt] = {
      dec_Int_BCD_VarSize_LengthEmbedded() match
         case None() => None()
         case Some(v) => Some(v.toInt)
   }

   def dec_Int_BCD_VarSize_NullTerminatedUInt8(): Option[UByte] = {
      dec_Int_BCD_VarSize_NullTerminated() match
         case None() => None()
         case Some(v) => Some(v.toByte)
   }

   def dec_Int_BCD_VarSize_NullTerminatedUInt16(): Option[UShort] = {
      dec_Int_BCD_VarSize_NullTerminated() match
         case None() => None()
         case Some(v) => Some(v.toShort)
   }

   def dec_Int_BCD_VarSize_NullTerminatedUInt32(): Option[UInt] = {
      dec_Int_BCD_VarSize_NullTerminated() match
         case None() => None()
         case Some(v) => Some(v.toInt)
   }

   def dec_SInt_ASCII_ConstSizeInt8(encodedSizeInBytes: Int): Option[Byte] = {
      dec_SInt_ASCII_ConstSize(encodedSizeInBytes) match
         case None() => None()
         case Some(v) => Some(v.toByte)
   }

   def dec_SInt_ASCII_ConstSizeInt16(encodedSizeInBytes: Int): Option[Short] = {
      dec_SInt_ASCII_ConstSize(encodedSizeInBytes) match
         case None() => None()
         case Some(v) => Some(v.toShort)
   }

   def dec_SInt_ASCII_ConstSizeInt32(encodedSizeInBytes: Int): Option[Int] = {
      dec_SInt_ASCII_ConstSize(encodedSizeInBytes) match
         case None() => None()
         case Some(v) => Some(v.toInt)
   }

   def dec_SInt_ASCII_VarSize_LengthEmbeddedInt8(): Option[Byte] = {
      dec_SInt_ASCII_VarSize_LengthEmbedded() match
         case None() => None()
         case Some(v) => Some(v.toByte)
   }

   def dec_SInt_ASCII_VarSize_LengthEmbeddedInt16(): Option[Short] = {
      dec_SInt_ASCII_VarSize_LengthEmbedded() match
         case None() => None()
         case Some(v) => Some(v.toShort)
   }

   def dec_SInt_ASCII_VarSize_LengthEmbeddedInt32(): Option[Int] = {
      dec_SInt_ASCII_VarSize_LengthEmbedded() match
         case None() => None()
         case Some(v) => Some(v.toInt)
   }

   def dec_SInt_ASCII_VarSize_NullTerminatedInt8(null_characters: Array[Byte], null_characters_size: Int): Option[Byte] = {
      dec_SInt_ASCII_VarSize_NullTerminated(null_characters, null_characters_size) match
         case None() => None()
         case Some(v) => Some(v.toByte)
   }

   def dec_SInt_ASCII_VarSize_NullTerminatedInt16(null_characters: Array[Byte], null_characters_size: Int): Option[Short] = {
      dec_SInt_ASCII_VarSize_NullTerminated(null_characters, null_characters_size) match
         case None() => None()
         case Some(v) => Some(v.toShort)
   }

   def dec_SInt_ASCII_VarSize_NullTerminatedInt32(null_characters: Array[Byte], null_characters_size: Int): Option[Int] = {
      dec_SInt_ASCII_VarSize_NullTerminated(null_characters, null_characters_size) match
         case None() => None()
         case Some(v) => Some(v.toInt)
   }

   def dec_UInt_ASCII_ConstSizeUInt8(encodedSizeInBytes: Int): Option[UByte] = {
      dec_UInt_ASCII_ConstSize(encodedSizeInBytes) match
         case None() => None()
         case Some(v) => Some(v.toByte)
   }

   def dec_UInt_ASCII_ConstSizeUInt16(encodedSizeInBytes: Int): Option[UShort] = {
      dec_UInt_ASCII_ConstSize(encodedSizeInBytes) match
         case None() => None()
         case Some(v) => Some(v.toShort)
   }

   def dec_UInt_ASCII_ConstSizeUInt32(encodedSizeInBytes: Int): Option[UInt] = {
      dec_UInt_ASCII_ConstSize(encodedSizeInBytes) match
         case None() => None()
         case Some(v) => Some(v.toInt)
   }

   def dec_UInt_ASCII_VarSize_LengthEmbeddedUInt8(): Option[UByte] = {
      dec_UInt_ASCII_VarSize_LengthEmbedded() match
         case None() => None()
         case Some(v) => Some(v.toByte)
   }

   def dec_UInt_ASCII_VarSize_LengthEmbeddedUInt16(): Option[UShort] = {
      dec_UInt_ASCII_VarSize_LengthEmbedded() match
         case None() => None()
         case Some(v) => Some(v.toShort)
   }

   def dec_UInt_ASCII_VarSize_LengthEmbeddedUInt32(): Option[UInt] = {
      dec_UInt_ASCII_VarSize_LengthEmbedded() match
         case None() => None()
         case Some(v) => Some(v.toInt)
   }

   def dec_UInt_ASCII_VarSize_NullTerminatedUInt8(null_characters: Array[Byte], null_characters_size: Int): Option[UByte] = {
      dec_UInt_ASCII_VarSize_NullTerminated(null_characters, null_characters_size) match
         case None() => None()
         case Some(v) => Some(v.toByte)
   }

   def dec_UInt_ASCII_VarSize_NullTerminatedUInt16(null_characters: Array[Byte], null_characters_size: Int): Option[UShort] = {
      dec_UInt_ASCII_VarSize_NullTerminated(null_characters, null_characters_size) match
         case None() => None()
         case Some(v) => Some(v.toShort)
   }

   def dec_UInt_ASCII_VarSize_NullTerminatedUInt32(null_characters: Array[Byte], null_characters_size: Int): Option[UInt] = {
      dec_UInt_ASCII_VarSize_NullTerminated(null_characters, null_characters_size) match
         case None() => None()
         case Some(v) => Some(v.toInt)
   }
}
<|MERGE_RESOLUTION|>--- conflicted
+++ resolved
@@ -1,1607 +1,1587 @@
-package asn1scala
-
-import stainless.lang.StaticChecks.assert
-import stainless.lang.{None, Option, Some}
-
-val FAILED_READ_ERR_CODE = 5400
-
-val CHAR_MINUS: ASCIIChar = 45
-val CHAR_PLUS: ASCIIChar = 43
-val CHAR_ZERO: ASCIIChar = 48
-val CHAR_NINE: ASCIIChar = 57
-val CHAR_0000: ASCIIChar = 0
-
-
-// TODO remove / replace by invariant
-def CHECK_BIT_STREAM(pBitStrm: BitStream): Unit = {
-   assert(pBitStrm.currentByte.toLong * 8 + pBitStrm.currentBit <= pBitStrm.buf.length.toLong * 8)
-}
-
-/**
- * Get an instance of a ACN coded bitstream
- * @param count of elements in underlaying buffer
- * @return ACN coded bitstream
- */
-def initACNCodec(count: Int): ACN = {
-   ACN(BitStream(Array.fill(count)(0)))
-}
-
-case class ACN(bitStream: BitStream) extends Codec {
-
-   def alignToByte(): Unit = {
-      if bitStream.currentBit != 0 then
-         bitStream.currentBit = 0
-         bitStream.currentByte += 1
-         CHECK_BIT_STREAM(bitStream)
-   }
-
-   def alignToShort(): Unit = {
-      alignToByte()
-      bitStream.currentByte = ((bitStream.currentByte +
-         (NO_OF_BYTES_IN_JVM_SHORT - 1)) / NO_OF_BYTES_IN_JVM_SHORT) * NO_OF_BYTES_IN_JVM_SHORT
-      CHECK_BIT_STREAM(bitStream)
-   }
-
-   def alignToInt(): Unit = {
-      alignToByte()
-      bitStream.currentByte = ((bitStream.currentByte +
-         (NO_OF_BYTES_IN_JVM_INT - 1)) / NO_OF_BYTES_IN_JVM_INT) * NO_OF_BYTES_IN_JVM_INT
-      CHECK_BIT_STREAM(bitStream)
-   }
-
-   /*ACN Integer functions*/
-   def enc_Int_PositiveInteger_ConstSize(intVal: ULong, encodedSizeInBits: Int): Unit = {
-      if encodedSizeInBits == 0 then
-         return
-
-      /* Get number of bits*/
-      val nBits: Int = GetNumberOfBitsForNonNegativeInteger(intVal)
-      /* put required zeros*/
-      // TODO what if nBits > encodedSizeInBits ??
-      bitStream.appendNBitZero(encodedSizeInBits - nBits)
-      /*Encode number */
-      encodeNonNegativeInteger(intVal)
-
-      CHECK_BIT_STREAM(bitStream)
-   }
-
-   def enc_Int_PositiveInteger_ConstSize_8(intVal: ULong): Unit = {
-      bitStream.appendByte(intVal.toByte)
-      CHECK_BIT_STREAM(bitStream)
-   }
-
-   def enc_Int_PositiveInteger_ConstSize_big_endian_B(intVal: ULong, size: Int): Unit = {
-      val tmp: ULong = intVal
-      var mask: ULong = 0xFF
-      mask <<= (size - 1) * 8
-
-      var i: Int = 0
-      while i < size do
-         val byteToEncode: Byte = ((tmp & mask) >>> ((size - i - 1) * 8)).toByte
-         bitStream.appendByte(byteToEncode)
-         mask >>>= 8
-         i += 1
-
-      CHECK_BIT_STREAM(bitStream)
-   }
-
-   def enc_Int_PositiveInteger_ConstSize_big_endian_16(intVal: ULong): Unit = {
-      enc_Int_PositiveInteger_ConstSize_big_endian_B(intVal, NO_OF_BYTES_IN_JVM_SHORT)
-   }
-
-   def enc_Int_PositiveInteger_ConstSize_big_endian_32(intVal: ULong): Unit = {
-      enc_Int_PositiveInteger_ConstSize_big_endian_B(intVal, NO_OF_BYTES_IN_JVM_INT)
-   }
-
-   def enc_Int_PositiveInteger_ConstSize_big_endian_64(intVal: ULong): Unit = {
-      enc_Int_PositiveInteger_ConstSize_big_endian_B(intVal, NO_OF_BYTES_IN_JVM_LONG)
-   }
-
-   def enc_Int_PositiveInteger_ConstSize_little_endian_N(intVal: ULong, size: Int): Unit = {
-      var tmp: ULong = intVal
-
-      var i: Int = 0
-      while i < size do
-         val byteToEncode: Byte = tmp.toByte
-         bitStream.appendByte(byteToEncode)
-         tmp >>>= 8
-         i += 1
-
-      CHECK_BIT_STREAM(bitStream)
-   }
-
-   def enc_Int_PositiveInteger_ConstSize_little_endian_16(intVal: ULong): Unit = {
-      enc_Int_PositiveInteger_ConstSize_little_endian_N(intVal, 2)
-   }
-
-   def enc_Int_PositiveInteger_ConstSize_little_endian_32(intVal: ULong): Unit = {
-      enc_Int_PositiveInteger_ConstSize_little_endian_N(intVal, 4)
-   }
-
-   def enc_Int_PositiveInteger_ConstSize_little_endian_64(intVal: ULong): Unit = {
-      enc_Int_PositiveInteger_ConstSize_little_endian_N(intVal, NO_OF_BYTES_IN_JVM_LONG)
-   }
-
-
-   def dec_Int_PositiveInteger_ConstSize(encodedSizeInBits: Int): Option[ULong] = {
-      decodeNonNegativeInteger(encodedSizeInBits) match
-         case None() => None()
-         case Some(ul) => Some(ul)
-   }
-
-
-   def dec_Int_PositiveInteger_ConstSize_8(): Option[ULong] = {
-      readByte() match
-         case None() => None()
-         case Some(ub) => Some(ub & 0xFF)
-   }
-
-   def dec_Int_PositiveInteger_ConstSize_big_endian_N(SizeInBytes: Int): Option[ULong] = {
-      var ret: ULong = 0
-
-      var i: Int = 0
-      while i < SizeInBytes do
-         readByte() match
-            case None() => return None()
-            case Some(ub) =>
-               ret <<= 8
-               ret |= (ub & 0xFF)
-         i += 1
-
-      Some(ret)
-   }
-
-   // TODO remove those and call dec_Int_PositiveInteger_ConstSize_big_endian_N directly
-   def dec_Int_PositiveInteger_ConstSize_big_endian_16(): Option[ULong] = {
-      dec_Int_PositiveInteger_ConstSize_big_endian_N(NO_OF_BYTES_IN_JVM_SHORT)
-   }
-
-   def dec_Int_PositiveInteger_ConstSize_big_endian_32(): Option[ULong] = {
-      dec_Int_PositiveInteger_ConstSize_big_endian_N(NO_OF_BYTES_IN_JVM_INT)
-   }
-
-   def dec_Int_PositiveInteger_ConstSize_big_endian_64(): Option[ULong] = {
-      dec_Int_PositiveInteger_ConstSize_big_endian_N(NO_OF_BYTES_IN_JVM_LONG)
-   }
-
-   def dec_Int_PositiveInteger_ConstSize_little_endian_N(SizeInBytes: Int): Option[ULong] = {
-      var ret: ULong = 0
-      var tmp: ULong = 0
-
-      var i: Int = 0
-      while i < SizeInBytes do
-         readByte() match
-            case None() => return None()
-            case Some(ub) =>
-               tmp = ub & 0xFF
-               tmp <<= i * 8
-               ret |= tmp
-         i += 1
-
-      Some(ret)
-   }
-
-   def dec_Int_PositiveInteger_ConstSize_little_endian_16(): Option[ULong] = {
-      dec_Int_PositiveInteger_ConstSize_little_endian_N(2)
-   }
-
-   def dec_Int_PositiveInteger_ConstSize_little_endian_32(): Option[ULong] = {
-      dec_Int_PositiveInteger_ConstSize_little_endian_N(4)
-   }
-
-   def dec_Int_PositiveInteger_ConstSize_little_endian_64(): Option[ULong] = {
-      val ret = dec_Int_PositiveInteger_ConstSize_little_endian_N(NO_OF_BYTES_IN_JVM_LONG)
-      bitStream.currentByte += (8 - NO_OF_BYTES_IN_JVM_LONG)
-      ret
-   }
-
-
-   def encode_UnsignedInteger(v: ULong, nBytes: Byte): Unit = {
-      val MAX_BYTE_MASK = 0xFF00000000000000L
-      assert(nBytes <= 8)
-
-      var vv: ULong = v << (NO_OF_BYTES_IN_JVM_LONG * 8 - nBytes * 8)
-
-      var i: Int = 0
-      while i < nBytes do
-         val byteToEncode: Byte = ((vv & MAX_BYTE_MASK) >>> ((NO_OF_BYTES_IN_JVM_LONG - 1) * 8)).toByte
-         bitStream.appendByte(byteToEncode)
-         vv <<= 8
-         i += 1
-   }
-
-
-   def enc_Int_PositiveInteger_VarSize_LengthEmbedded(intVal: ULong): Unit = {
-      val nBytes: Byte = GetLengthInBytesOfUInt(intVal).toByte
-
-      /* encode length */
-      bitStream.appendByte(nBytes)
-      /* Encode integer data*/
-      encode_UnsignedInteger(intVal, nBytes)
-
-      CHECK_BIT_STREAM(bitStream)
-   }
-
-   def dec_Int_PositiveInteger_VarSize_LengthEmbedded(): Option[ULong] = {
-      var v: ULong = 0
-
-      readByte() match
-         case None() => return None()
-         case Some(nBytes) =>
-            var i: Int = 0
-            while i < nBytes do
-               readByte() match
-                  case None() => return None()
-                  case Some(ub) =>
-                     v = (v << 8) | (ub & 0xFF)
-               i += 1
-
-      Some(v)
-   }
-
-
-   def enc_Int_TwosComplement_ConstSize(intVal: Long, encodedSizeInBits: Int): Unit = {
-      if intVal >= 0 then
-         bitStream.appendNBitZero(encodedSizeInBits - GetNumberOfBitsForNonNegativeInteger(intVal))
-         encodeNonNegativeInteger(intVal)
-
-      else
-         bitStream.appendNBitOne(encodedSizeInBits - GetNumberOfBitsForNonNegativeInteger(-intVal - 1))
-         encodeNonNegativeIntegerNeg(-intVal - 1, true)
-
-      CHECK_BIT_STREAM(bitStream)
-   }
-
-
-   def enc_Int_TwosComplement_ConstSize_8(intVal: Long): Unit = {
-      enc_Int_PositiveInteger_ConstSize_8(int2uint(intVal))
-   }
-
-   def enc_Int_TwosComplement_ConstSize_big_endian_16(intVal: Long): Unit = {
-      enc_Int_PositiveInteger_ConstSize_big_endian_16(int2uint(intVal))
-   }
-
-   def enc_Int_TwosComplement_ConstSize_big_endian_32(intVal: Long): Unit = {
-      enc_Int_PositiveInteger_ConstSize_big_endian_32(int2uint(intVal))
-   }
-
-   def enc_Int_TwosComplement_ConstSize_big_endian_64(intVal: Long): Unit = {
-      enc_Int_PositiveInteger_ConstSize_big_endian_64(int2uint(intVal))
-   }
-
-   def enc_Int_TwosComplement_ConstSize_little_endian_16(intVal: Long): Unit = {
-      enc_Int_PositiveInteger_ConstSize_little_endian_16(int2uint(intVal))
-   }
-
-   def enc_Int_TwosComplement_ConstSize_little_endian_32(intVal: Long): Unit = {
-      enc_Int_PositiveInteger_ConstSize_little_endian_32(int2uint(intVal))
-   }
-
-   def enc_Int_TwosComplement_ConstSize_little_endian_64(intVal: Long): Unit = {
-      enc_Int_PositiveInteger_ConstSize_little_endian_64(int2uint(intVal))
-   }
-
-   def dec_Int_TwosComplement_ConstSize(encodedSizeInBits: Int): Option[Long] = {
-      val valIsNegative: Boolean = bitStream.peekBit()
-      val nBytes: Int = encodedSizeInBits / 8
-      val rstBits: Int = encodedSizeInBits % 8
-
-      var pIntVal: Long = if valIsNegative then Long.MaxValue else 0
-
-      var i: Int = 0
-      while i < nBytes do
-         readByte() match
-            case None() => return None()
-            case Some(ub) =>
-               pIntVal = (pIntVal << 8) | (ub & 0xFF)
-         i += 1
-
-      if rstBits > 0 then
-         readPartialByte(rstBits.toByte) match
-            case None() => return None()
-            case Some(ub) =>
-               pIntVal = (pIntVal << rstBits) | (ub & 0xFF)
-
-      Some(pIntVal)
-   }
-
-
-   def dec_Int_TwosComplement_ConstSize_8(): Option[Long] = {
-      dec_Int_PositiveInteger_ConstSize_8() match
-         case None() => None()
-         case Some(ul) => Some(uint2int(ul, 1))
-   }
-
-   def dec_Int_TwosComplement_ConstSize_big_endian_16(): Option[Long] = {
-      dec_Int_PositiveInteger_ConstSize_big_endian_16() match
-         case None() => None()
-         case Some(ul) => Some(uint2int(ul, 2))
-   }
-
-   def dec_Int_TwosComplement_ConstSize_big_endian_32(): Option[Long] = {
-      dec_Int_PositiveInteger_ConstSize_big_endian_32() match
-         case None() => None()
-         case Some(ul) => Some(uint2int(ul, 4))
-   }
-
-   def dec_Int_TwosComplement_ConstSize_big_endian_64(): Option[Long] = {
-      dec_Int_PositiveInteger_ConstSize_big_endian_64() match
-         case None() => None()
-         case Some(ul) => Some(uint2int(ul, NO_OF_BYTES_IN_JVM_LONG))
-   }
-
-   def dec_Int_TwosComplement_ConstSize_little_endian_16(): Option[Long] = {
-      dec_Int_PositiveInteger_ConstSize_little_endian_16() match
-         case None() => None()
-         case Some(ul) => Some(uint2int(ul, 2))
-   }
-
-   def dec_Int_TwosComplement_ConstSize_little_endian_32(): Option[Long] = {
-      dec_Int_PositiveInteger_ConstSize_little_endian_32() match
-         case None() => None()
-         case Some(ul) => Some(uint2int(ul, 4))
-   }
-
-   def dec_Int_TwosComplement_ConstSize_little_endian_64(): Option[Long] = {
-      dec_Int_PositiveInteger_ConstSize_little_endian_64() match
-         case None() => None()
-         case Some(ul) => Some(uint2int(ul, NO_OF_BYTES_IN_JVM_LONG))
-   }
-
-
-   def enc_Int_TwosComplement_VarSize_LengthEmbedded(intVal: Long): Unit = {
-      val nBytes: Byte = GetLengthInBytesOfSInt(intVal).toByte
-
-      /* encode length */
-      bitStream.appendByte(nBytes)
-      /* Encode integer data*/
-      encode_UnsignedInteger(int2uint(intVal), nBytes)
-
-      CHECK_BIT_STREAM(bitStream)
-   }
-
-
-   def dec_Int_TwosComplement_VarSize_LengthEmbedded(): Option[Long] = {
-      var v: ULong = 0
-      var isNegative: Boolean = false
-
-      readByte() match
-         case None() => None()
-         case Some(nBytes) =>
-            var i: Int = 0
-            while i < nBytes do
-               readByte() match
-                  case None() => return None()
-                  case Some(ub) =>
-                     if i == 0 && (ub & 0x80) > 0 then
-                        v = Long.MaxValue
-                        isNegative = true
-
-                     v = (v << 8) | (ub & 0xFF)
-                     i += 1
-
-            if isNegative then
-               Some(-(~v) - 1)
-            else
-               Some(v)
-   }
-
-
-   //return values is in nibbles
-   def get_Int_Size_BCD(intVal: ULong): Int = {
-      var intVar = intVal
-      var ret: Int = 0
-      while intVar > 0 do
-         intVar /= 10
-         ret += 1
-
-      ret
-   }
-
-
-   def enc_Int_BCD_ConstSize(intVal: ULong, encodedSizeInNibbles: Int): Unit = {
-      var intVar = intVal
-      var totalNibbles: Int = 0
-      val tmp: Array[UByte] = Array.fill(100)(0)
-
-      assert(100 >= encodedSizeInNibbles)
-
-      while intVar > 0 do
-         tmp(totalNibbles) = (intVar % 10).asInstanceOf[UByte]
-         totalNibbles += 1
-         intVar /= 10
-
-      assert(encodedSizeInNibbles >= totalNibbles)
-
-      var i: Int = encodedSizeInNibbles - 1
-      while i >= 0 do
-         bitStream.appendPartialByte(tmp(i).toByte, 4)
-         i -= 1
-
-      CHECK_BIT_STREAM(bitStream)
-   }
-
-
-   def dec_Int_BCD_ConstSize(encodedSizeInNibbles: Int): Option[ULong] = {
-      var ret: ULong = 0
-
-      var encodedSizeInNibblesVar = encodedSizeInNibbles
-      while encodedSizeInNibblesVar > 0 do
-         bitStream.readPartialByte(4) match
-            case None() => return None()
-            case Some(digit) =>
-               ret *= 10
-               ret += digit
-         encodedSizeInNibblesVar -= 1
-
-      Some(ret)
-   }
-
-
-   def enc_Int_BCD_VarSize_LengthEmbedded(intVal: ULong): Unit = {
-      val nNibbles: Int = get_Int_Size_BCD(intVal)
-      /* encode length */
-      bitStream.appendByte(nNibbles.toByte)
-
-      /* Encode Number */
-      enc_Int_BCD_ConstSize(intVal, nNibbles)
-
-      CHECK_BIT_STREAM(bitStream)
-   }
-
-
-   def dec_Int_BCD_VarSize_LengthEmbedded(): Option[ULong] = {
-      readByte() match
-         case None() => None()
-         case Some(nNibbles) => dec_Int_BCD_ConstSize(nNibbles)
-   }
-
-
-   //encoding puts an 'F' at the end
-   def enc_Int_BCD_VarSize_NullTerminated(intVal: ULong): Unit = {
-
-      val nNibbles: Int = get_Int_Size_BCD(intVal)
-
-      /* Encode Number */
-      enc_Int_BCD_ConstSize(intVal, nNibbles)
-
-      appendPartialByte(0xF, 4)
-
-      CHECK_BIT_STREAM(bitStream)
-   }
-
-   def dec_Int_BCD_VarSize_NullTerminated(): Option[ULong] = {
-      var ret: ULong = 0
-
-      while true do
-         bitStream.readPartialByte(4) match
-            case None() => return None()
-            case Some(digit) =>
-               if (digit > 9)
-                  return Some(ret)
-
-               ret *= 10
-               ret += digit
-
-      Some(ret)
-   }
-
-
-   def enc_UInt_ASCII_ConstSize(intVal: ULong, encodedSizeInBytes: Int): Unit = {
-      var intVar = intVal
-      var totalNibbles: Int = 0
-      val tmp: Array[UByte] = Array.fill(100)(0)
-
-      assert(100 >= encodedSizeInBytes)
-
-      while intVar > 0 do
-         tmp(totalNibbles) = (intVar % 10).asInstanceOf[UByte]
-         totalNibbles += 1
-         intVar /= 10
-
-      assert(encodedSizeInBytes >= totalNibbles)
-
-      var i = encodedSizeInBytes - 1
-      while i >= 0 do
-         bitStream.appendByte((tmp(i) + CHAR_ZERO).toByte)
-         i -= 1
-
-      CHECK_BIT_STREAM(bitStream)
-   }
-
-
-   def enc_SInt_ASCII_ConstSize(intVal: Long, encodedSizeInBytes: Int): Unit = {
-      val absIntVal: ULong = if intVal >= 0 then intVal else -intVal
-
-      /* encode sign */
-      bitStream.appendByte(if intVal >= 0 then CHAR_PLUS else CHAR_MINUS)
-
-      enc_UInt_ASCII_ConstSize(absIntVal, encodedSizeInBytes - 1)
-   }
-
-   def dec_UInt_ASCII_ConstSize(encodedSizeInBytes: Int): Option[ULong] = {
-      var encodedSizeInBytesVar = encodedSizeInBytes
-      var ret: ULong = 0
-
-      while encodedSizeInBytesVar > 0 do
-         readByte() match
-            case None() => return None()
-            case Some(digit) =>
-               assert(digit >= CHAR_ZERO && digit <= CHAR_NINE)
-
-               ret *= 10
-               ret += (digit.toInt - CHAR_ZERO).toByte
-
-         encodedSizeInBytesVar -= 1
-
-      Some(ret)
-   }
-
-   def dec_SInt_ASCII_ConstSize(encodedSizeInBytes: Int): Option[Long] = {
-      readByte() match
-         case None() => None()
-         case Some(digit) =>
-            var sign: Int = 1
-            if digit == CHAR_PLUS then
-               sign = 1
-            else if digit == CHAR_MINUS then
-               sign = -1
-            else
-               assert(false)
-
-            dec_UInt_ASCII_ConstSize(encodedSizeInBytes - 1) match
-               case None() => None()
-               case Some(ul) => Some(sign * ul)
-   }
-
-
-   def getIntegerDigits(intVal: ULong): (Array[Byte], Byte) = {
-      var intVar = intVal
-      val digitsArray100: Array[Byte] = Array.fill(100)(0)
-      val reversedDigitsArray: Array[Byte] = Array.fill(100)(0)
-      var totalDigits: Byte = 0
-
-
-      if intVar > 0 then
-         while intVar > 0 && totalDigits < 100 do
-            reversedDigitsArray(totalDigits) = (CHAR_ZERO + (intVar % 10)).toByte
-            totalDigits = (totalDigits + 1).toByte
-            intVar /= 10
-
-         var i: Int = totalDigits - 1
-         while i >= 0 do
-            digitsArray100(totalDigits - 1 - i) = reversedDigitsArray(i)
-            i -= 1
-
-      else
-         digitsArray100(0) = CHAR_ZERO
-         totalDigits = 1
-
-      (digitsArray100, totalDigits)
-   }
-
-
-   def enc_SInt_ASCII_VarSize_LengthEmbedded(intVal: Long): Unit = {
-      val absIntVal: ULong = if intVal >= 0 then intVal else -intVal
-      val (digitsArray100, nChars) = getIntegerDigits(absIntVal)
-
-      /* encode length, plus 1 for sign */
-      bitStream.appendByte((nChars + 1).toByte)
-
-      /* encode sign */
-      bitStream.appendByte(if intVal >= 0 then CHAR_PLUS else CHAR_MINUS)
-
-      /* encode digits */
-      var i: Int = 0
-      while i < 100 && digitsArray100(i) != 0x0 do
-         bitStream.appendByte(digitsArray100(i))
-         i += 1
-
-      CHECK_BIT_STREAM(bitStream)
-   }
-
-   def enc_UInt_ASCII_VarSize_LengthEmbedded(intVal: ULong): Unit = {
-      val (digitsArray100, nChars) = getIntegerDigits(intVal)
-
-      /* encode length */
-      bitStream.appendByte(nChars)
-      /* encode digits */
-      var i: Int = 0
-      while i < 100 && digitsArray100(i) != 0x0 do
-         bitStream.appendByte(digitsArray100(i))
-         i += 1
-
-      CHECK_BIT_STREAM(bitStream)
-   }
-
-
-   def dec_UInt_ASCII_VarSize_LengthEmbedded(): Option[ULong] = {
-      readByte() match
-         case None() => None()
-         case Some(nChars) => dec_UInt_ASCII_ConstSize(nChars)
-   }
-
-   def dec_SInt_ASCII_VarSize_LengthEmbedded(): Option[Long] = {
-      readByte() match
-         case None() => None()
-         case Some(nChars) => dec_SInt_ASCII_ConstSize(nChars)
-   }
-
-
-   def enc_UInt_ASCII_VarSize_NullTerminated(intVal: ULong, null_characters: Array[Byte], null_characters_size: Int): Unit = {
-      val (digitsArray100, nChars) = getIntegerDigits(intVal)
-
-      var i: Int = 0 // TODO: size_t?
-      while i < 100 && digitsArray100(i) != 0x0 do
-         bitStream.appendByte(digitsArray100(i))
-         i += 1
-
-      i = 0
-      while i < null_characters_size do
-         bitStream.appendByte(null_characters(i))
-         i += 1
-
-      CHECK_BIT_STREAM(bitStream)
-   }
-
-   def enc_SInt_ASCII_VarSize_NullTerminated(intVal: Long, null_characters: Array[Byte], null_characters_size: Int): Unit = {
-      val absValue: ULong = if intVal >= 0 then intVal else -intVal
-      bitStream.appendByte(if intVal >= 0 then CHAR_PLUS else CHAR_MINUS)
-
-      enc_UInt_ASCII_VarSize_NullTerminated(absValue, null_characters, null_characters_size)
-   }
-
-   def dec_UInt_ASCII_VarSize_NullTerminated(null_characters: Array[Byte], null_characters_size: Int): Option[ULong] = {
-      var digit: Byte = 0
-      var ret: ULong = 0
-      val tmp: Array[Byte] = Array.fill(10)(0)
-
-      val sz: Int = if null_characters_size < 10 then null_characters_size else 10
-
-      //read null_character_size characters into the tmp buffer
-      var j: Int = 0
-      while j < null_characters_size do
-         readByte() match
-            case None() => return None()
-            case Some(ub) => tmp(j) = ub
-         j += 1
-
-      var i: Long = 0
-      while !arraySameElements(null_characters, tmp) do
-         digit = tmp(0)
-         i += 1
-
-         j = 0
-         while j < null_characters_size - 1 do
-            tmp(j) = tmp(j + 1)
-            j += 1
-
-         readByte() match
-            case None() => return None()
-            case Some(ub) => tmp(null_characters_size - 1) = ub
-
-         digit = (digit - CHAR_ZERO).toByte
-
-         ret *= 10
-         ret += digit
-
-      Some(ret)
-   }
-
-
-   def dec_SInt_ASCII_VarSize_NullTerminated(null_characters: Array[Byte], null_characters_size: Int): Option[Long] = {
-      var isNegative: Boolean = false
-
-      readByte() match
-         case None() => None()
-         case Some(digit) =>
-            assert(digit == CHAR_MINUS || digit == CHAR_PLUS)
-            if digit == CHAR_MINUS then
-               isNegative = true
-
-            dec_UInt_ASCII_VarSize_NullTerminated(null_characters, null_characters_size) match
-               case None() => None()
-               case Some(ul) => Some(if isNegative then -ul else ul)
-   }
-
-
-   /* Boolean Decode */
-   // TODO move to codec?
-   def BitStream_ReadBitPattern(patternToRead: Array[Byte], nBitsToRead: Int): Option[Boolean] = {
-      val nBytesToRead: Int = nBitsToRead / 8
-      val nRemainingBitsToRead: Int = nBitsToRead % 8
-
-      var pBoolValue: Boolean = true
-      var i: Int = 0
-      while i < nBytesToRead do
-         readByte() match
-            case None() => return None()
-            case Some(curByte) =>
-               if curByte != patternToRead(i) then
-                  pBoolValue = false
-         i += 1
-
-      if nRemainingBitsToRead > 0 then
-         bitStream.readPartialByte(nRemainingBitsToRead.toByte) match
-            case None() => return None()
-            case Some(curByte) =>
-               if curByte != ((patternToRead(nBytesToRead) & 0xFF) >>> (8 - nRemainingBitsToRead)) then
-                  pBoolValue = false
-
-      Some(pBoolValue)
-   }
-
-   // TODO move to codec?
-   def BitStream_ReadBitPattern_ignore_value(nBitsToRead: Int): Either[ErrorCode, Int] = {
-      val nBytesToRead: Int = nBitsToRead / 8
-      val nRemainingBitsToRead: Int = nBitsToRead % 8
-
-      var i: Int = 0
-      while i < nBytesToRead do
-         readByte() match
-            case None() => return Left(FAILED_READ_ERR_CODE)
-            case Some(_) => i += 1
-
-      if nRemainingBitsToRead > 0 then
-         if bitStream.readPartialByte(nRemainingBitsToRead.toByte).isEmpty then
-            return Left(FAILED_READ_ERR_CODE)
-
-      Right(0)
-   }
-
-
-   /*Real encoding functions*/
-   def enc_Real_IEEE754_32_big_endian(realValue: Float): Unit = {
-      val b: Array[Byte] = java.nio.ByteBuffer.allocate(4).putFloat(realValue).array
-
-      var i: Int = 0
-      while i < 4 do
-         bitStream.appendByte(b(i))
-         i += 1
-   }
-
-   def dec_Real_IEEE754_32_big_endian(): Option[Double] = {
-      val b: Array[Byte] = Array.fill(4)(0)
-      var i: Int = 0
-      while i < 4 do
-         readByte() match
-            case None() => return None()
-            case Some(ub) => b(i) = ub
-         i += 1
-
-      val dat1 = BigInt(b).toInt
-      Some(java.lang.Float.intBitsToFloat(dat1).toDouble)
-   }
-
-   def dec_Real_IEEE754_32_big_endian_fp32(): Option[Float] = {
-      val b: Array[Byte] = Array.fill(4)(0)
-      var i: Int = 0
-      while i < 4 do
-         readByte() match
-            case None() => return None()
-            case Some(ub) => b(i) = ub
-         i += 1
-
-      val dat1 = BigInt(b).toInt
-      Some(java.lang.Float.intBitsToFloat(dat1))
-   }
-
-
-   def enc_Real_IEEE754_64_big_endian(realValue: Double): Unit = {
-      val b: Array[Byte] = java.nio.ByteBuffer.allocate(8).putDouble(realValue).array
-
-      var i: Int = 0
-      while i < 8 do
-         bitStream.appendByte(b(i))
-         i += 1
-   }
-
-   def dec_Real_IEEE754_64_big_endian(): Option[Double] = {
-      val b: Array[Byte] = Array.fill(8)(0)
-      var i: Int = 0
-      while i < 8 do
-         readByte() match
-            case None() => return None()
-            case Some(ub) => b(i) = ub
-         i += 1
-
-      val dat1 = BigInt(b).toLong
-      Some(java.lang.Double.longBitsToDouble(dat1))
-   }
-
-
-   def enc_Real_IEEE754_32_little_endian(realValue: Double): Unit = {
-      val b: Array[Byte] = java.nio.ByteBuffer.allocate(4).putFloat(realValue.toFloat).array
-
-      var i: Int = 3
-      while i >= 0 do
-         bitStream.appendByte(b(i))
-         i -= 1
-   }
-
-   def dec_Real_IEEE754_32_little_endian(): Option[Double] = {
-      dec_Real_IEEE754_32_little_endian_fp32() match
-         case None() => None()
-         case Some(f) => Some(f.toDouble)
-   }
-
-   def dec_Real_IEEE754_32_little_endian_fp32(): Option[Float] = {
-      val b: Array[Byte] = Array.fill(4)(0)
-      var i: Int = 3
-      while i >= 0 do
-         readByte() match
-            case None() => return None()
-            case Some(ub) => b(i) = ub
-               i -= 1
-
-      val dat1 = BigInt(b).toInt
-      Some(java.lang.Float.intBitsToFloat(dat1))
-   }
-
-   def enc_Real_IEEE754_64_little_endian(realValue: Double): Unit = {
-      val b: Array[Byte] = java.nio.ByteBuffer.allocate(8).putDouble(realValue).array
-
-      var i: Int = 7
-      while i >= 0 do
-         bitStream.appendByte(b(i))
-         i -= 1
-   }
-
-   def dec_Real_IEEE754_64_little_endian(): Option[Double] = {
-      val b: Array[Byte] = Array.fill(8)(0)
-      var i: Int = 7
-      while i >= 0 do
-         readByte() match
-            case None() => return None()
-            case Some(ub) => b(i) = ub
-               i -= 1
-
-      val dat1 = BigInt(b).toLong
-      Some(java.lang.Double.longBitsToDouble(dat1))
-   }
-
-
-   /* String functions*/
-   def enc_String_Ascii_FixSize(max: Long, strVal: Array[ASCIIChar]): Unit = {
-      var i: Long = 0
-      while i < max do
-         bitStream.appendByte(strVal(i.toInt))
-         i += 1
-   }
-
-   def enc_String_Ascii_private(max: Long, strVal: Array[ASCIIChar]): Long = {
-      var i: Long = 0
-      while (i < max) && (strVal(i.toInt) != CHAR_0000) do
-         bitStream.appendByte(strVal(i.toInt))
-         i += 1
-
-      i
-   }
-
-   def enc_String_Ascii_Null_Teminated(max: Long, null_character: Byte, strVal: Array[ASCIIChar]): Unit = {
-      enc_String_Ascii_private(max, strVal)
-      bitStream.appendByte(null_character.toByte)
-   }
-
-   def enc_String_Ascii_Null_Teminated_mult(max: Long, null_character: Array[Byte], null_character_size: Int, strVal: Array[ASCIIChar]): Unit = {
-      enc_String_Ascii_private(max, strVal)
-      var i: Int = 0
-      while i < null_character_size do
-         bitStream.appendByte(null_character(i))
-         i += 1
-   }
-
-
-   def enc_String_Ascii_External_Field_Determinant(max: Long, strVal: Array[ASCIIChar]): Unit = {
-      enc_String_Ascii_private(max, strVal)
-   }
-
-   def enc_String_Ascii_Internal_Field_Determinant(max: Long, min: Long, strVal: Array[ASCIIChar]): Unit = {
-      val strLen: Int = strVal.length
-      encodeConstraintWholeNumber(if strLen <= max then strLen else max, min, max)
-      enc_String_Ascii_private(max, strVal)
-   }
-
-   def enc_String_CharIndex_FixSize(max: Long, allowedCharSet: Array[Byte], strVal: Array[ASCIIChar]): Unit = {
-      var i: Int = 0
-      while i < max do
-         val charIndex: Int = GetCharIndex(strVal(i), allowedCharSet)
-         encodeConstraintWholeNumber(charIndex, 0, allowedCharSet.length - 1)
-         i += 1
-   }
-
-   def enc_String_CharIndex_private(max: Long, allowedCharSet: Array[Byte], strVal: Array[ASCIIChar]): Long = {
-      var i: Int = 0
-      while (i < max) && (strVal(i) != CHAR_0000) do
-         val charIndex: Int = GetCharIndex(strVal(i), allowedCharSet)
-         encodeConstraintWholeNumber(charIndex, 0, allowedCharSet.length - 1)
-         i += 1
-
-      i
-   }
-
-
-   def enc_String_CharIndex_External_Field_Determinant(max: Long, allowedCharSet: Array[Byte], strVal: Array[ASCIIChar]): Unit = {
-      enc_String_CharIndex_private(max, allowedCharSet, strVal)
-   }
-
-   def enc_String_CharIndex_Internal_Field_Determinant(max: Long, allowedCharSet: Array[Byte], min: Long, strVal: Array[ASCIIChar]): Unit = {
-      val strLen: Int = strVal.length
-      encodeConstraintWholeNumber(if strLen <= max then strLen else max, min, max)
-      enc_String_CharIndex_private(max, allowedCharSet, strVal)
-   }
-
-
-   def enc_IA5String_CharIndex_External_Field_Determinant(max: Long, strVal: Array[ASCIIChar]): Unit = {
-      val allowedCharSet: Array[ASCIIChar] = Array(
-         0x00, 0x01, 0x02, 0x03, 0x04, 0x05, 0x06, 0x07, 0x08, 0x09,
-         0x0A, 0x0B, 0x0C, 0x0D, 0x0E, 0x0F, 0x10, 0x11, 0x12, 0x13,
-         0x14, 0x15, 0x16, 0x17, 0x18, 0x19, 0x1A, 0x1B, 0x1C, 0x1D,
-         0x1E, 0x1F, 0x20, 0x21, 0x22, 0x23, 0x24, 0x25, 0x26, 0x27,
-         0x28, 0x29, 0x2A, 0x2B, 0x2C, 0x2D, 0x2E, 0x2F, 0x30, 0x31,
-         0x32, 0x33, 0x34, 0x35, 0x36, 0x37, 0x38, 0x39, 0x3A, 0x3B,
-         0x3C, 0x3D, 0x3E, 0x3F, 0x40, 0x41, 0x42, 0x43, 0x44, 0x45,
-         0x46, 0x47, 0x48, 0x49, 0x4A, 0x4B, 0x4C, 0x4D, 0x4E, 0x4F,
-         0x50, 0x51, 0x52, 0x53, 0x54, 0x55, 0x56, 0x57, 0x58, 0x59,
-         0x5A, 0x5B, 0x5C, 0x5D, 0x5E, 0x5F, 0x60, 0x61, 0x62, 0x63,
-         0x64, 0x65, 0x66, 0x67, 0x68, 0x69, 0x6A, 0x6B, 0x6C, 0x6D,
-         0x6E, 0x6F, 0x70, 0x71, 0x72, 0x73, 0x74, 0x75, 0x76, 0x77,
-         0x78, 0x79, 0x7A, 0x7B, 0x7C, 0x7D, 0x7E, 0x7F
-      )
-
-      enc_String_CharIndex_private(max, allowedCharSet, strVal)
-   }
-
-   def enc_IA5String_CharIndex_Internal_Field_Determinant(max: Long, min: Long, strVal: Array[ASCIIChar]): Unit = {
-      val allowedCharSet: Array[ASCIIChar] = Array(
-         0x00, 0x01, 0x02, 0x03, 0x04, 0x05, 0x06, 0x07, 0x08, 0x09,
-         0x0A, 0x0B, 0x0C, 0x0D, 0x0E, 0x0F, 0x10, 0x11, 0x12, 0x13,
-         0x14, 0x15, 0x16, 0x17, 0x18, 0x19, 0x1A, 0x1B, 0x1C, 0x1D,
-         0x1E, 0x1F, 0x20, 0x21, 0x22, 0x23, 0x24, 0x25, 0x26, 0x27,
-         0x28, 0x29, 0x2A, 0x2B, 0x2C, 0x2D, 0x2E, 0x2F, 0x30, 0x31,
-         0x32, 0x33, 0x34, 0x35, 0x36, 0x37, 0x38, 0x39, 0x3A, 0x3B,
-         0x3C, 0x3D, 0x3E, 0x3F, 0x40, 0x41, 0x42, 0x43, 0x44, 0x45,
-         0x46, 0x47, 0x48, 0x49, 0x4A, 0x4B, 0x4C, 0x4D, 0x4E, 0x4F,
-         0x50, 0x51, 0x52, 0x53, 0x54, 0x55, 0x56, 0x57, 0x58, 0x59,
-         0x5A, 0x5B, 0x5C, 0x5D, 0x5E, 0x5F, 0x60, 0x61, 0x62, 0x63,
-         0x64, 0x65, 0x66, 0x67, 0x68, 0x69, 0x6A, 0x6B, 0x6C, 0x6D,
-         0x6E, 0x6F, 0x70, 0x71, 0x72, 0x73, 0x74, 0x75, 0x76, 0x77,
-         0x78, 0x79, 0x7A, 0x7B, 0x7C, 0x7D, 0x7E, 0x7F
-      )
-      val strLen: Int = strVal.length
-      encodeConstraintWholeNumber(if strLen <= max then strLen else max, min, max)
-      enc_String_CharIndex_private(max, allowedCharSet, strVal)
-   }
-
-
-   def dec_String_Ascii_private(max: Long, charactersToDecode: Long): OptionMut[Array[ASCIIChar]] = {
-      val strVal: Array[ASCIIChar] = Array.fill(max.toInt + 1)(0)
-      var i: Int = 0
-      while i < charactersToDecode do
-<<<<<<< HEAD
-         readByte() match
-            case None() => return None()
-=======
-         bitStream.readByte() match
-            case None() => return NoneMut()
->>>>>>> ec1b2f63
-            case Some(decodedCharacter) =>
-               strVal(i) = decodedCharacter
-         i += 1
-      SomeMut(strVal)
-   }
-
-
-   def dec_String_Ascii_FixSize(max: Long): OptionMut[Array[ASCIIChar]] = {
-      dec_String_Ascii_private(max, max)
-   }
-
-   def dec_String_Ascii_Null_Teminated(max: Long, null_character: ASCIIChar): OptionMut[Array[ASCIIChar]] = {
-      val strVal: Array[ASCIIChar] = Array.fill(max.toInt + 1)(0)
-      var i: Int = 0
-      while i <= max do
-<<<<<<< HEAD
-         readByte() match
-            case None() => return None()
-=======
-         bitStream.readByte() match
-            case None() => return NoneMut()
->>>>>>> ec1b2f63
-            case Some(decodedCharacter) =>
-               if decodedCharacter != null_character then
-                  strVal(i) = decodedCharacter
-                  i += 1
-               else
-                  strVal(i) = 0x0
-                  return SomeMut(strVal)
-
-      NoneMut()
-
-   }
-
-   def dec_String_Ascii_Null_Teminated_mult(max: Long, null_character: Array[ASCIIChar], null_character_size: Int): OptionMut[Array[ASCIIChar]] = {
-      val sz: Int = if null_character_size < 10 then null_character_size else 10
-      val tmp: Array[Byte] = Array.fill(10)(0)
-      val strVal: Array[ASCIIChar] = Array.fill(max.toInt + 1)(0)
-      //read null_character_size characters into the tmp buffer
-      var j: Int = 0
-      while j < null_character_size do
-<<<<<<< HEAD
-         readByte() match
-            case None() => return None()
-=======
-         bitStream.readByte() match
-            case None() => return NoneMut()
->>>>>>> ec1b2f63
-            case Some(ub) => tmp(j) = ub
-         j += 1
-
-
-      var i: Int = 0
-      while i <= max && !arraySameElements(null_character, tmp) do
-         strVal(i) = tmp(0)
-         i += 1
-         j = 0
-         while j < null_character_size - 1 do
-            tmp(j) = tmp(j + 1)
-            j += 1
-
-<<<<<<< HEAD
-         readByte() match
-            case None() => return None()
-=======
-         bitStream.readByte() match
-            case None() => return NoneMut()
->>>>>>> ec1b2f63
-            case Some(ub) => tmp(null_character_size - 1) = ub
-
-      strVal(i) = 0x0
-
-      if !arraySameElements(null_character, tmp) then
-         return NoneMut()
-
-      SomeMut(strVal)
-   }
-
-
-   def dec_String_Ascii_External_Field_Determinant(max: Long, extSizeDeterminatFld: Long): OptionMut[Array[ASCIIChar]] = {
-      dec_String_Ascii_private(max, if extSizeDeterminatFld <= max then extSizeDeterminatFld else max)
-   }
-
-   def dec_String_Ascii_Internal_Field_Determinant(max: Long, min: Long): OptionMut[Array[ASCIIChar]] = {
-      decodeConstraintWholeNumber(min, max) match
-         case None() => NoneMut()
-         case Some(nCount) =>
-            dec_String_Ascii_private(max, if nCount <= max then nCount else max)
-   }
-
-   def dec_String_CharIndex_private(max: Long, charactersToDecode: Long, allowedCharSet: Array[Byte]): OptionMut[Array[ASCIIChar]] = {
-      val strVal: Array[ASCIIChar] = Array.fill(max.toInt + 1)(0)
-      var i: Int = 0
-      while i < charactersToDecode do
-         decodeConstraintWholeNumber(0, allowedCharSet.length - 1) match
-            case None() => return NoneMut()
-            case Some(charIndex) =>
-               strVal(i) = allowedCharSet(charIndex.toInt)
-         i += 1
-
-      SomeMut(strVal)
-   }
-
-   def dec_String_CharIndex_FixSize(max: Long, allowedCharSet: Array[ASCIIChar]): OptionMut[Array[ASCIIChar]] = {
-      dec_String_CharIndex_private(max, max, allowedCharSet)
-   }
-
-   def dec_String_CharIndex_External_Field_Determinant(max: Long, allowedCharSet: Array[ASCIIChar], extSizeDeterminatFld: Long): OptionMut[Array[ASCIIChar]] = {
-      dec_String_CharIndex_private(max, if extSizeDeterminatFld <= max then extSizeDeterminatFld else max, allowedCharSet)
-   }
-
-
-   def dec_String_CharIndex_Internal_Field_Determinant(max: Long, allowedCharSet: Array[ASCIIChar], min: Long): OptionMut[Array[ASCIIChar]] = {
-      decodeConstraintWholeNumber(min, max) match
-         case None() => NoneMut()
-         case Some(nCount) =>
-            dec_String_CharIndex_private(max, if nCount <= max then nCount else max, allowedCharSet)
-   }
-
-
-   def dec_IA5String_CharIndex_External_Field_Determinant(max: Long, extSizeDeterminatFld: Long): OptionMut[Array[ASCIIChar]] = {
-      val allowedCharSet: Array[ASCIIChar] = Array(
-         0x00, 0x01, 0x02, 0x03, 0x04, 0x05, 0x06, 0x07, 0x08, 0x09,
-         0x0A, 0x0B, 0x0C, 0x0D, 0x0E, 0x0F, 0x10, 0x11, 0x12, 0x13,
-         0x14, 0x15, 0x16, 0x17, 0x18, 0x19, 0x1A, 0x1B, 0x1C, 0x1D,
-         0x1E, 0x1F, 0x20, 0x21, 0x22, 0x23, 0x24, 0x25, 0x26, 0x27,
-         0x28, 0x29, 0x2A, 0x2B, 0x2C, 0x2D, 0x2E, 0x2F, 0x30, 0x31,
-         0x32, 0x33, 0x34, 0x35, 0x36, 0x37, 0x38, 0x39, 0x3A, 0x3B,
-         0x3C, 0x3D, 0x3E, 0x3F, 0x40, 0x41, 0x42, 0x43, 0x44, 0x45,
-         0x46, 0x47, 0x48, 0x49, 0x4A, 0x4B, 0x4C, 0x4D, 0x4E, 0x4F,
-         0x50, 0x51, 0x52, 0x53, 0x54, 0x55, 0x56, 0x57, 0x58, 0x59,
-         0x5A, 0x5B, 0x5C, 0x5D, 0x5E, 0x5F, 0x60, 0x61, 0x62, 0x63,
-         0x64, 0x65, 0x66, 0x67, 0x68, 0x69, 0x6A, 0x6B, 0x6C, 0x6D,
-         0x6E, 0x6F, 0x70, 0x71, 0x72, 0x73, 0x74, 0x75, 0x76, 0x77,
-         0x78, 0x79, 0x7A, 0x7B, 0x7C, 0x7D, 0x7E, 0x7F
-      )
-      dec_String_CharIndex_private(max, if extSizeDeterminatFld <= max then extSizeDeterminatFld else max, allowedCharSet)
-   }
-
-   def dec_IA5String_CharIndex_Internal_Field_Determinant(max: Long, min: Long): OptionMut[Array[ASCIIChar]] = {
-      val allowedCharSet: Array[ASCIIChar] = Array(
-         0x00, 0x01, 0x02, 0x03, 0x04, 0x05, 0x06, 0x07, 0x08, 0x09,
-         0x0A, 0x0B, 0x0C, 0x0D, 0x0E, 0x0F, 0x10, 0x11, 0x12, 0x13,
-         0x14, 0x15, 0x16, 0x17, 0x18, 0x19, 0x1A, 0x1B, 0x1C, 0x1D,
-         0x1E, 0x1F, 0x20, 0x21, 0x22, 0x23, 0x24, 0x25, 0x26, 0x27,
-         0x28, 0x29, 0x2A, 0x2B, 0x2C, 0x2D, 0x2E, 0x2F, 0x30, 0x31,
-         0x32, 0x33, 0x34, 0x35, 0x36, 0x37, 0x38, 0x39, 0x3A, 0x3B,
-         0x3C, 0x3D, 0x3E, 0x3F, 0x40, 0x41, 0x42, 0x43, 0x44, 0x45,
-         0x46, 0x47, 0x48, 0x49, 0x4A, 0x4B, 0x4C, 0x4D, 0x4E, 0x4F,
-         0x50, 0x51, 0x52, 0x53, 0x54, 0x55, 0x56, 0x57, 0x58, 0x59,
-         0x5A, 0x5B, 0x5C, 0x5D, 0x5E, 0x5F, 0x60, 0x61, 0x62, 0x63,
-         0x64, 0x65, 0x66, 0x67, 0x68, 0x69, 0x6A, 0x6B, 0x6C, 0x6D,
-         0x6E, 0x6F, 0x70, 0x71, 0x72, 0x73, 0x74, 0x75, 0x76, 0x77,
-         0x78, 0x79, 0x7A, 0x7B, 0x7C, 0x7D, 0x7E, 0x7F
-      )
-      decodeConstraintWholeNumber(min, max) match
-         case None() => NoneMut()
-         case Some(nCount) =>
-            dec_String_CharIndex_private(max, if nCount <= max then nCount else max, allowedCharSet)
-   }
-
-
-   /* Length Determinant functions*/
-   def enc_Length(lengthValue: ULong, lengthSizeInBits: Int): Unit = {
-      /* encode length */
-      enc_Int_PositiveInteger_ConstSize(lengthValue, lengthSizeInBits)
-   }
-
-   def dec_Length(lengthSizeInBits: Int): Option[ULong] = {
-      dec_Int_PositiveInteger_ConstSize(lengthSizeInBits)
-   }
-
-   def milbus_encode(v: Long): Long = {
-      if v == 32 then 0 else v
-   }
-
-   def milbus_decode(v: Long): Long = {
-      if v == 0 then 32 else v
-   }
-
-   def dec_Int_PositiveInteger_ConstSizeUInt8(encodedSizeInBits: Int): Option[UByte] = {
-      dec_Int_PositiveInteger_ConstSize(encodedSizeInBits) match
-         case None() => None()
-         case Some(v) => Some(v.toByte)
-   }
-
-   def dec_Int_PositiveInteger_ConstSizeUInt16(encodedSizeInBits: Int): Option[UShort] = {
-      dec_Int_PositiveInteger_ConstSize(encodedSizeInBits) match
-         case None() => None()
-         case Some(v) => Some(v.toShort)
-   }
-
-   def dec_Int_PositiveInteger_ConstSizeUInt32(encodedSizeInBits: Int): Option[UInt] = {
-      dec_Int_PositiveInteger_ConstSize(encodedSizeInBits) match
-         case None() => None()
-         case Some(v) => Some(v.toInt)
-   }
-
-   def dec_Int_PositiveInteger_ConstSize_8UInt8(): Option[UByte] = {
-      dec_Int_PositiveInteger_ConstSize_8() match
-         case None() => None()
-         case Some(v) => Some(v.toByte)
-   }
-
-   def dec_Int_PositiveInteger_ConstSize_big_endian_16UInt16(): Option[UShort] = {
-      dec_Int_PositiveInteger_ConstSize_big_endian_16() match
-         case None() => None()
-         case Some(v) => Some(v.toShort)
-   }
-
-   def dec_Int_PositiveInteger_ConstSize_big_endian_16UInt8(): Option[UByte] = {
-      dec_Int_PositiveInteger_ConstSize_big_endian_16() match
-         case None() => None()
-         case Some(v) => Some(v.toByte)
-   }
-
-   def dec_Int_PositiveInteger_ConstSize_big_endian_32UInt32(): Option[UInt] = {
-      dec_Int_PositiveInteger_ConstSize_big_endian_32() match
-         case None() => None()
-         case Some(v) => Some(v.toInt)
-   }
-
-
-   def dec_Int_PositiveInteger_ConstSize_big_endian_32UInt16(): Option[UShort] = {
-      dec_Int_PositiveInteger_ConstSize_big_endian_32() match
-         case None() => None()
-         case Some(v) => Some(v.toShort)
-   }
-
-   def dec_Int_PositiveInteger_ConstSize_big_endian_32UInt8(): Option[UByte] = {
-      dec_Int_PositiveInteger_ConstSize_big_endian_32() match
-         case None() => None()
-         case Some(v) => Some(v.toByte)
-   }
-
-   def dec_Int_PositiveInteger_ConstSize_big_endian_64UInt32(): Option[UInt] = {
-      dec_Int_PositiveInteger_ConstSize_big_endian_64() match
-         case None() => None()
-         case Some(v) => Some(v.toInt)
-   }
-
-   def dec_Int_PositiveInteger_ConstSize_big_endian_64UInt16(): Option[UShort] = {
-      dec_Int_PositiveInteger_ConstSize_big_endian_64() match
-         case None() => None()
-         case Some(v) => Some(v.toShort)
-   }
-
-   def dec_Int_PositiveInteger_ConstSize_big_endian_64UInt8(): Option[UByte] = {
-      dec_Int_PositiveInteger_ConstSize_big_endian_64() match
-         case None() => None()
-         case Some(v) => Some(v.toByte)
-   }
-
-   def dec_Int_PositiveInteger_ConstSize_little_endian_16UInt16(): Option[UShort] = {
-      dec_Int_PositiveInteger_ConstSize_little_endian_16() match
-         case None() => None()
-         case Some(v) => Some(v.toShort)
-   }
-
-   def dec_Int_PositiveInteger_ConstSize_little_endian_16UInt8(): Option[UByte] = {
-      dec_Int_PositiveInteger_ConstSize_little_endian_16() match
-         case None() => None()
-         case Some(v) => Some(v.toByte)
-   }
-
-   def dec_Int_PositiveInteger_ConstSize_little_endian_32UInt32(): Option[UInt] = {
-      dec_Int_PositiveInteger_ConstSize_little_endian_32() match
-         case None() => None()
-         case Some(v) => Some(v.toInt)
-   }
-
-   def dec_Int_PositiveInteger_ConstSize_little_endian_32UInt16(): Option[UShort] = {
-      dec_Int_PositiveInteger_ConstSize_little_endian_32() match
-         case None() => None()
-         case Some(v) => Some(v.toShort)
-   }
-
-   def dec_Int_PositiveInteger_ConstSize_little_endian_32UInt8(): Option[UByte] = {
-      dec_Int_PositiveInteger_ConstSize_little_endian_32() match
-         case None() => None()
-         case Some(v) => Some(v.toByte)
-   }
-
-   def dec_Int_PositiveInteger_ConstSize_little_endian_64UInt32(): Option[UInt] = {
-      dec_Int_PositiveInteger_ConstSize_little_endian_64() match
-         case None() => None()
-         case Some(v) => Some(v.toInt)
-   }
-
-   def dec_Int_PositiveInteger_ConstSize_little_endian_64UInt16(): Option[UShort] = {
-      dec_Int_PositiveInteger_ConstSize_little_endian_64() match
-         case None() => None()
-         case Some(v) => Some(v.toShort)
-   }
-
-   def dec_Int_PositiveInteger_ConstSize_little_endian_64UInt8(): Option[UByte] = {
-      dec_Int_PositiveInteger_ConstSize_little_endian_64() match
-         case None() => None()
-         case Some(v) => Some(v.toByte)
-   }
-
-   def dec_Int_PositiveInteger_VarSize_LengthEmbeddedUInt8(): Option[UByte] = {
-      dec_Int_PositiveInteger_VarSize_LengthEmbedded() match
-         case None() => None()
-         case Some(v) => Some(v.toByte)
-   }
-
-   def dec_Int_PositiveInteger_VarSize_LengthEmbeddedUInt16(): Option[UShort] = {
-      dec_Int_PositiveInteger_VarSize_LengthEmbedded() match
-         case None() => None()
-         case Some(v) => Some(v.toShort)
-   }
-
-   def dec_Int_PositiveInteger_VarSize_LengthEmbeddedUInt32(): Option[UInt] = {
-      dec_Int_PositiveInteger_VarSize_LengthEmbedded() match
-         case None() => None()
-         case Some(v) => Some(v.toInt)
-   }
-
-   def dec_Int_TwosComplement_ConstSizeInt8(encodedSizeInBits: Int): Option[Byte] = {
-      dec_Int_TwosComplement_ConstSize(encodedSizeInBits) match
-         case None() => None()
-         case Some(v) => Some(v.toByte)
-   }
-
-   def dec_Int_TwosComplement_ConstSizeInt16(encodedSizeInBits: Int): Option[Short] = {
-      dec_Int_TwosComplement_ConstSize(encodedSizeInBits) match
-         case None() => None()
-         case Some(v) => Some(v.toShort)
-   }
-
-   def dec_Int_TwosComplement_ConstSizeInt32(encodedSizeInBits: Int): Option[Int] = {
-      dec_Int_TwosComplement_ConstSize(encodedSizeInBits) match
-         case None() => None()
-         case Some(v) => Some(v.toInt)
-   }
-
-   def dec_Int_TwosComplement_ConstSize_8Int8(): Option[Byte] = {
-      dec_Int_TwosComplement_ConstSize_8() match
-         case None() => None()
-         case Some(v) => Some(v.toByte)
-   }
-
-   def dec_Int_TwosComplement_ConstSize_big_endian_16Int16(): Option[Short] = {
-      dec_Int_TwosComplement_ConstSize_big_endian_16() match
-         case None() => None()
-         case Some(v) => Some(v.toShort)
-   }
-
-   def dec_Int_TwosComplement_ConstSize_big_endian_16Int8(): Option[Byte] = {
-      dec_Int_TwosComplement_ConstSize_big_endian_16() match
-         case None() => None()
-         case Some(v) => Some(v.toByte)
-   }
-
-   def dec_Int_TwosComplement_ConstSize_big_endian_32Int32(): Option[Int] = {
-      dec_Int_TwosComplement_ConstSize_big_endian_32() match
-         case None() => None()
-         case Some(v) => Some(v.toInt)
-   }
-
-   def dec_Int_TwosComplement_ConstSize_big_endian_32Int16(): Option[Short] = {
-      dec_Int_TwosComplement_ConstSize_big_endian_32() match
-         case None() => None()
-         case Some(v) => Some(v.toShort)
-   }
-
-   def dec_Int_TwosComplement_ConstSize_big_endian_32Int8(): Option[Byte] = {
-      dec_Int_TwosComplement_ConstSize_big_endian_32() match
-         case None() => None()
-         case Some(v) => Some(v.toByte)
-   }
-
-
-   def dec_Int_TwosComplement_ConstSize_big_endian_64Int32(): Option[Int] = {
-      dec_Int_TwosComplement_ConstSize_big_endian_64() match
-         case None() => None()
-         case Some(v) => Some(v.toInt)
-   }
-
-   def dec_Int_TwosComplement_ConstSize_big_endian_64Int16(): Option[Short] = {
-      dec_Int_TwosComplement_ConstSize_big_endian_64() match
-         case None() => None()
-         case Some(v) => Some(v.toShort)
-   }
-
-   def dec_Int_TwosComplement_ConstSize_big_endian_64Int8(): Option[Byte] = {
-      dec_Int_TwosComplement_ConstSize_big_endian_64() match
-         case None() => None()
-         case Some(v) => Some(v.toByte)
-   }
-
-   def dec_Int_TwosComplement_ConstSize_little_endian_16Int16(): Option[Short] = {
-      dec_Int_TwosComplement_ConstSize_little_endian_16() match
-         case None() => None()
-         case Some(v) => Some(v.toShort)
-   }
-
-   def dec_Int_TwosComplement_ConstSize_little_endian_16Int8(): Option[Byte] = {
-      dec_Int_TwosComplement_ConstSize_little_endian_16() match
-         case None() => None()
-         case Some(v) => Some(v.toByte)
-   }
-
-   def dec_Int_TwosComplement_ConstSize_little_endian_32Int32(): Option[Int] = {
-      dec_Int_TwosComplement_ConstSize_little_endian_32() match
-         case None() => None()
-         case Some(v) => Some(v.toInt)
-   }
-
-   def dec_Int_TwosComplement_ConstSize_little_endian_32Int16(): Option[Short] = {
-      dec_Int_TwosComplement_ConstSize_little_endian_32() match
-         case None() => None()
-         case Some(v) => Some(v.toShort)
-   }
-
-   def dec_Int_TwosComplement_ConstSize_little_endian_32Int8(): Option[Byte] = {
-      dec_Int_TwosComplement_ConstSize_little_endian_32() match
-         case None() => None()
-         case Some(v) => Some(v.toByte)
-   }
-
-   def dec_Int_TwosComplement_ConstSize_little_endian_64Int32(): Option[Int] = {
-      dec_Int_TwosComplement_ConstSize_little_endian_64() match
-         case None() => None()
-         case Some(v) => Some(v.toInt)
-   }
-
-   def dec_Int_TwosComplement_ConstSize_little_endian_64Int16(): Option[Short] = {
-      dec_Int_TwosComplement_ConstSize_little_endian_64() match
-         case None() => None()
-         case Some(v) => Some(v.toShort)
-   }
-
-   def dec_Int_TwosComplement_ConstSize_little_endian_64Int8(): Option[Byte] = {
-      dec_Int_TwosComplement_ConstSize_little_endian_64() match
-         case None() => None()
-         case Some(v) => Some(v.toByte)
-   }
-
-   def dec_Int_TwosComplement_VarSize_LengthEmbeddedInt8(): Option[Byte] = {
-      dec_Int_TwosComplement_VarSize_LengthEmbedded() match
-         case None() => None()
-         case Some(v) => Some(v.toByte)
-   }
-
-   def dec_Int_TwosComplement_VarSize_LengthEmbeddedInt16(): Option[Short] = {
-      dec_Int_TwosComplement_VarSize_LengthEmbedded() match
-         case None() => None()
-         case Some(v) => Some(v.toShort)
-   }
-
-   def dec_Int_TwosComplement_VarSize_LengthEmbeddedInt32(): Option[Int] = {
-      dec_Int_TwosComplement_VarSize_LengthEmbedded() match
-         case None() => None()
-         case Some(v) => Some(v.toInt)
-   }
-
-   def dec_Int_BCD_ConstSizeUInt8(encodedSizeInNibbles: Int): Option[UByte] = {
-      dec_Int_BCD_ConstSize(encodedSizeInNibbles) match
-         case None() => None()
-         case Some(v) => Some(v.toByte)
-   }
-
-   def dec_Int_BCD_ConstSizeUInt16(encodedSizeInNibbles: Int): Option[UShort] = {
-      dec_Int_BCD_ConstSize(encodedSizeInNibbles) match
-         case None() => None()
-         case Some(v) => Some(v.toShort)
-   }
-
-   def dec_Int_BCD_ConstSizeUInt32(encodedSizeInNibbles: Int): Option[UInt] = {
-      dec_Int_BCD_ConstSize(encodedSizeInNibbles) match
-         case None() => None()
-         case Some(v) => Some(v.toInt)
-   }
-
-   def dec_Int_BCD_VarSize_LengthEmbeddedUInt8(): Option[UByte] = {
-      dec_Int_BCD_VarSize_LengthEmbedded() match
-         case None() => None()
-         case Some(v) => Some(v.toByte)
-   }
-
-   def dec_Int_BCD_VarSize_LengthEmbeddedUInt16(): Option[UShort] = {
-      dec_Int_BCD_VarSize_LengthEmbedded() match
-         case None() => None()
-         case Some(v) => Some(v.toShort)
-   }
-
-   def dec_Int_BCD_VarSize_LengthEmbeddedUInt32(): Option[UInt] = {
-      dec_Int_BCD_VarSize_LengthEmbedded() match
-         case None() => None()
-         case Some(v) => Some(v.toInt)
-   }
-
-   def dec_Int_BCD_VarSize_NullTerminatedUInt8(): Option[UByte] = {
-      dec_Int_BCD_VarSize_NullTerminated() match
-         case None() => None()
-         case Some(v) => Some(v.toByte)
-   }
-
-   def dec_Int_BCD_VarSize_NullTerminatedUInt16(): Option[UShort] = {
-      dec_Int_BCD_VarSize_NullTerminated() match
-         case None() => None()
-         case Some(v) => Some(v.toShort)
-   }
-
-   def dec_Int_BCD_VarSize_NullTerminatedUInt32(): Option[UInt] = {
-      dec_Int_BCD_VarSize_NullTerminated() match
-         case None() => None()
-         case Some(v) => Some(v.toInt)
-   }
-
-   def dec_SInt_ASCII_ConstSizeInt8(encodedSizeInBytes: Int): Option[Byte] = {
-      dec_SInt_ASCII_ConstSize(encodedSizeInBytes) match
-         case None() => None()
-         case Some(v) => Some(v.toByte)
-   }
-
-   def dec_SInt_ASCII_ConstSizeInt16(encodedSizeInBytes: Int): Option[Short] = {
-      dec_SInt_ASCII_ConstSize(encodedSizeInBytes) match
-         case None() => None()
-         case Some(v) => Some(v.toShort)
-   }
-
-   def dec_SInt_ASCII_ConstSizeInt32(encodedSizeInBytes: Int): Option[Int] = {
-      dec_SInt_ASCII_ConstSize(encodedSizeInBytes) match
-         case None() => None()
-         case Some(v) => Some(v.toInt)
-   }
-
-   def dec_SInt_ASCII_VarSize_LengthEmbeddedInt8(): Option[Byte] = {
-      dec_SInt_ASCII_VarSize_LengthEmbedded() match
-         case None() => None()
-         case Some(v) => Some(v.toByte)
-   }
-
-   def dec_SInt_ASCII_VarSize_LengthEmbeddedInt16(): Option[Short] = {
-      dec_SInt_ASCII_VarSize_LengthEmbedded() match
-         case None() => None()
-         case Some(v) => Some(v.toShort)
-   }
-
-   def dec_SInt_ASCII_VarSize_LengthEmbeddedInt32(): Option[Int] = {
-      dec_SInt_ASCII_VarSize_LengthEmbedded() match
-         case None() => None()
-         case Some(v) => Some(v.toInt)
-   }
-
-   def dec_SInt_ASCII_VarSize_NullTerminatedInt8(null_characters: Array[Byte], null_characters_size: Int): Option[Byte] = {
-      dec_SInt_ASCII_VarSize_NullTerminated(null_characters, null_characters_size) match
-         case None() => None()
-         case Some(v) => Some(v.toByte)
-   }
-
-   def dec_SInt_ASCII_VarSize_NullTerminatedInt16(null_characters: Array[Byte], null_characters_size: Int): Option[Short] = {
-      dec_SInt_ASCII_VarSize_NullTerminated(null_characters, null_characters_size) match
-         case None() => None()
-         case Some(v) => Some(v.toShort)
-   }
-
-   def dec_SInt_ASCII_VarSize_NullTerminatedInt32(null_characters: Array[Byte], null_characters_size: Int): Option[Int] = {
-      dec_SInt_ASCII_VarSize_NullTerminated(null_characters, null_characters_size) match
-         case None() => None()
-         case Some(v) => Some(v.toInt)
-   }
-
-   def dec_UInt_ASCII_ConstSizeUInt8(encodedSizeInBytes: Int): Option[UByte] = {
-      dec_UInt_ASCII_ConstSize(encodedSizeInBytes) match
-         case None() => None()
-         case Some(v) => Some(v.toByte)
-   }
-
-   def dec_UInt_ASCII_ConstSizeUInt16(encodedSizeInBytes: Int): Option[UShort] = {
-      dec_UInt_ASCII_ConstSize(encodedSizeInBytes) match
-         case None() => None()
-         case Some(v) => Some(v.toShort)
-   }
-
-   def dec_UInt_ASCII_ConstSizeUInt32(encodedSizeInBytes: Int): Option[UInt] = {
-      dec_UInt_ASCII_ConstSize(encodedSizeInBytes) match
-         case None() => None()
-         case Some(v) => Some(v.toInt)
-   }
-
-   def dec_UInt_ASCII_VarSize_LengthEmbeddedUInt8(): Option[UByte] = {
-      dec_UInt_ASCII_VarSize_LengthEmbedded() match
-         case None() => None()
-         case Some(v) => Some(v.toByte)
-   }
-
-   def dec_UInt_ASCII_VarSize_LengthEmbeddedUInt16(): Option[UShort] = {
-      dec_UInt_ASCII_VarSize_LengthEmbedded() match
-         case None() => None()
-         case Some(v) => Some(v.toShort)
-   }
-
-   def dec_UInt_ASCII_VarSize_LengthEmbeddedUInt32(): Option[UInt] = {
-      dec_UInt_ASCII_VarSize_LengthEmbedded() match
-         case None() => None()
-         case Some(v) => Some(v.toInt)
-   }
-
-   def dec_UInt_ASCII_VarSize_NullTerminatedUInt8(null_characters: Array[Byte], null_characters_size: Int): Option[UByte] = {
-      dec_UInt_ASCII_VarSize_NullTerminated(null_characters, null_characters_size) match
-         case None() => None()
-         case Some(v) => Some(v.toByte)
-   }
-
-   def dec_UInt_ASCII_VarSize_NullTerminatedUInt16(null_characters: Array[Byte], null_characters_size: Int): Option[UShort] = {
-      dec_UInt_ASCII_VarSize_NullTerminated(null_characters, null_characters_size) match
-         case None() => None()
-         case Some(v) => Some(v.toShort)
-   }
-
-   def dec_UInt_ASCII_VarSize_NullTerminatedUInt32(null_characters: Array[Byte], null_characters_size: Int): Option[UInt] = {
-      dec_UInt_ASCII_VarSize_NullTerminated(null_characters, null_characters_size) match
-         case None() => None()
-         case Some(v) => Some(v.toInt)
-   }
-}
+package asn1scala
+
+import stainless.lang.StaticChecks.assert
+import stainless.lang.{None, Option, Some}
+
+val FAILED_READ_ERR_CODE = 5400
+
+val CHAR_MINUS: ASCIIChar = 45
+val CHAR_PLUS: ASCIIChar = 43
+val CHAR_ZERO: ASCIIChar = 48
+val CHAR_NINE: ASCIIChar = 57
+val CHAR_0000: ASCIIChar = 0
+
+
+// TODO remove / replace by invariant
+def CHECK_BIT_STREAM(pBitStrm: BitStream): Unit = {
+   assert(pBitStrm.currentByte.toLong * 8 + pBitStrm.currentBit <= pBitStrm.buf.length.toLong * 8)
+}
+
+/**
+ * Get an instance of a ACN coded bitstream
+ * @param count of elements in underlaying buffer
+ * @return ACN coded bitstream
+ */
+def initACNCodec(count: Int): ACN = {
+   ACN(BitStream(Array.fill(count)(0)))
+}
+
+case class ACN(bitStream: BitStream) extends Codec {
+
+   def alignToByte(): Unit = {
+      if bitStream.currentBit != 0 then
+         bitStream.currentBit = 0
+         bitStream.currentByte += 1
+         CHECK_BIT_STREAM(bitStream)
+   }
+
+   def alignToShort(): Unit = {
+      alignToByte()
+      bitStream.currentByte = ((bitStream.currentByte +
+         (NO_OF_BYTES_IN_JVM_SHORT - 1)) / NO_OF_BYTES_IN_JVM_SHORT) * NO_OF_BYTES_IN_JVM_SHORT
+      CHECK_BIT_STREAM(bitStream)
+   }
+
+   def alignToInt(): Unit = {
+      alignToByte()
+      bitStream.currentByte = ((bitStream.currentByte +
+         (NO_OF_BYTES_IN_JVM_INT - 1)) / NO_OF_BYTES_IN_JVM_INT) * NO_OF_BYTES_IN_JVM_INT
+      CHECK_BIT_STREAM(bitStream)
+   }
+
+   /*ACN Integer functions*/
+   def enc_Int_PositiveInteger_ConstSize(intVal: ULong, encodedSizeInBits: Int): Unit = {
+      if encodedSizeInBits == 0 then
+         return
+
+      /* Get number of bits*/
+      val nBits: Int = GetNumberOfBitsForNonNegativeInteger(intVal)
+      /* put required zeros*/
+      // TODO what if nBits > encodedSizeInBits ??
+      bitStream.appendNBitZero(encodedSizeInBits - nBits)
+      /*Encode number */
+      encodeNonNegativeInteger(intVal)
+
+      CHECK_BIT_STREAM(bitStream)
+   }
+
+   def enc_Int_PositiveInteger_ConstSize_8(intVal: ULong): Unit = {
+      bitStream.appendByte(intVal.toByte)
+      CHECK_BIT_STREAM(bitStream)
+   }
+
+   def enc_Int_PositiveInteger_ConstSize_big_endian_B(intVal: ULong, size: Int): Unit = {
+      val tmp: ULong = intVal
+      var mask: ULong = 0xFF
+      mask <<= (size - 1) * 8
+
+      var i: Int = 0
+      while i < size do
+         val byteToEncode: Byte = ((tmp & mask) >>> ((size - i - 1) * 8)).toByte
+         bitStream.appendByte(byteToEncode)
+         mask >>>= 8
+         i += 1
+
+      CHECK_BIT_STREAM(bitStream)
+   }
+
+   def enc_Int_PositiveInteger_ConstSize_big_endian_16(intVal: ULong): Unit = {
+      enc_Int_PositiveInteger_ConstSize_big_endian_B(intVal, NO_OF_BYTES_IN_JVM_SHORT)
+   }
+
+   def enc_Int_PositiveInteger_ConstSize_big_endian_32(intVal: ULong): Unit = {
+      enc_Int_PositiveInteger_ConstSize_big_endian_B(intVal, NO_OF_BYTES_IN_JVM_INT)
+   }
+
+   def enc_Int_PositiveInteger_ConstSize_big_endian_64(intVal: ULong): Unit = {
+      enc_Int_PositiveInteger_ConstSize_big_endian_B(intVal, NO_OF_BYTES_IN_JVM_LONG)
+   }
+
+   def enc_Int_PositiveInteger_ConstSize_little_endian_N(intVal: ULong, size: Int): Unit = {
+      var tmp: ULong = intVal
+
+      var i: Int = 0
+      while i < size do
+         val byteToEncode: Byte = tmp.toByte
+         bitStream.appendByte(byteToEncode)
+         tmp >>>= 8
+         i += 1
+
+      CHECK_BIT_STREAM(bitStream)
+   }
+
+   def enc_Int_PositiveInteger_ConstSize_little_endian_16(intVal: ULong): Unit = {
+      enc_Int_PositiveInteger_ConstSize_little_endian_N(intVal, 2)
+   }
+
+   def enc_Int_PositiveInteger_ConstSize_little_endian_32(intVal: ULong): Unit = {
+      enc_Int_PositiveInteger_ConstSize_little_endian_N(intVal, 4)
+   }
+
+   def enc_Int_PositiveInteger_ConstSize_little_endian_64(intVal: ULong): Unit = {
+      enc_Int_PositiveInteger_ConstSize_little_endian_N(intVal, NO_OF_BYTES_IN_JVM_LONG)
+   }
+
+
+   def dec_Int_PositiveInteger_ConstSize(encodedSizeInBits: Int): Option[ULong] = {
+      decodeNonNegativeInteger(encodedSizeInBits) match
+         case None() => None()
+         case Some(ul) => Some(ul)
+   }
+
+
+   def dec_Int_PositiveInteger_ConstSize_8(): Option[ULong] = {
+      readByte() match
+         case None() => None()
+         case Some(ub) => Some(ub & 0xFF)
+   }
+
+   def dec_Int_PositiveInteger_ConstSize_big_endian_N(SizeInBytes: Int): Option[ULong] = {
+      var ret: ULong = 0
+
+      var i: Int = 0
+      while i < SizeInBytes do
+         readByte() match
+            case None() => return None()
+            case Some(ub) =>
+               ret <<= 8
+               ret |= (ub & 0xFF)
+         i += 1
+
+      Some(ret)
+   }
+
+   // TODO remove those and call dec_Int_PositiveInteger_ConstSize_big_endian_N directly
+   def dec_Int_PositiveInteger_ConstSize_big_endian_16(): Option[ULong] = {
+      dec_Int_PositiveInteger_ConstSize_big_endian_N(NO_OF_BYTES_IN_JVM_SHORT)
+   }
+
+   def dec_Int_PositiveInteger_ConstSize_big_endian_32(): Option[ULong] = {
+      dec_Int_PositiveInteger_ConstSize_big_endian_N(NO_OF_BYTES_IN_JVM_INT)
+   }
+
+   def dec_Int_PositiveInteger_ConstSize_big_endian_64(): Option[ULong] = {
+      dec_Int_PositiveInteger_ConstSize_big_endian_N(NO_OF_BYTES_IN_JVM_LONG)
+   }
+
+   def dec_Int_PositiveInteger_ConstSize_little_endian_N(SizeInBytes: Int): Option[ULong] = {
+      var ret: ULong = 0
+      var tmp: ULong = 0
+
+      var i: Int = 0
+      while i < SizeInBytes do
+         readByte() match
+            case None() => return None()
+            case Some(ub) =>
+               tmp = ub & 0xFF
+               tmp <<= i * 8
+               ret |= tmp
+         i += 1
+
+      Some(ret)
+   }
+
+   def dec_Int_PositiveInteger_ConstSize_little_endian_16(): Option[ULong] = {
+      dec_Int_PositiveInteger_ConstSize_little_endian_N(2)
+   }
+
+   def dec_Int_PositiveInteger_ConstSize_little_endian_32(): Option[ULong] = {
+      dec_Int_PositiveInteger_ConstSize_little_endian_N(4)
+   }
+
+   def dec_Int_PositiveInteger_ConstSize_little_endian_64(): Option[ULong] = {
+      val ret = dec_Int_PositiveInteger_ConstSize_little_endian_N(NO_OF_BYTES_IN_JVM_LONG)
+      bitStream.currentByte += (8 - NO_OF_BYTES_IN_JVM_LONG)
+      ret
+   }
+
+
+   def encode_UnsignedInteger(v: ULong, nBytes: Byte): Unit = {
+      val MAX_BYTE_MASK = 0xFF00000000000000L
+      assert(nBytes <= 8)
+
+      var vv: ULong = v << (NO_OF_BYTES_IN_JVM_LONG * 8 - nBytes * 8)
+
+      var i: Int = 0
+      while i < nBytes do
+         val byteToEncode: Byte = ((vv & MAX_BYTE_MASK) >>> ((NO_OF_BYTES_IN_JVM_LONG - 1) * 8)).toByte
+         bitStream.appendByte(byteToEncode)
+         vv <<= 8
+         i += 1
+   }
+
+
+   def enc_Int_PositiveInteger_VarSize_LengthEmbedded(intVal: ULong): Unit = {
+      val nBytes: Byte = GetLengthInBytesOfUInt(intVal).toByte
+
+      /* encode length */
+      bitStream.appendByte(nBytes)
+      /* Encode integer data*/
+      encode_UnsignedInteger(intVal, nBytes)
+
+      CHECK_BIT_STREAM(bitStream)
+   }
+
+   def dec_Int_PositiveInteger_VarSize_LengthEmbedded(): Option[ULong] = {
+      var v: ULong = 0
+
+      readByte() match
+         case None() => return None()
+         case Some(nBytes) =>
+            var i: Int = 0
+            while i < nBytes do
+               readByte() match
+                  case None() => return None()
+                  case Some(ub) =>
+                     v = (v << 8) | (ub & 0xFF)
+               i += 1
+
+      Some(v)
+   }
+
+
+   def enc_Int_TwosComplement_ConstSize(intVal: Long, encodedSizeInBits: Int): Unit = {
+      if intVal >= 0 then
+         bitStream.appendNBitZero(encodedSizeInBits - GetNumberOfBitsForNonNegativeInteger(intVal))
+         encodeNonNegativeInteger(intVal)
+
+      else
+         bitStream.appendNBitOne(encodedSizeInBits - GetNumberOfBitsForNonNegativeInteger(-intVal - 1))
+         encodeNonNegativeIntegerNeg(-intVal - 1, true)
+
+      CHECK_BIT_STREAM(bitStream)
+   }
+
+
+   def enc_Int_TwosComplement_ConstSize_8(intVal: Long): Unit = {
+      enc_Int_PositiveInteger_ConstSize_8(int2uint(intVal))
+   }
+
+   def enc_Int_TwosComplement_ConstSize_big_endian_16(intVal: Long): Unit = {
+      enc_Int_PositiveInteger_ConstSize_big_endian_16(int2uint(intVal))
+   }
+
+   def enc_Int_TwosComplement_ConstSize_big_endian_32(intVal: Long): Unit = {
+      enc_Int_PositiveInteger_ConstSize_big_endian_32(int2uint(intVal))
+   }
+
+   def enc_Int_TwosComplement_ConstSize_big_endian_64(intVal: Long): Unit = {
+      enc_Int_PositiveInteger_ConstSize_big_endian_64(int2uint(intVal))
+   }
+
+   def enc_Int_TwosComplement_ConstSize_little_endian_16(intVal: Long): Unit = {
+      enc_Int_PositiveInteger_ConstSize_little_endian_16(int2uint(intVal))
+   }
+
+   def enc_Int_TwosComplement_ConstSize_little_endian_32(intVal: Long): Unit = {
+      enc_Int_PositiveInteger_ConstSize_little_endian_32(int2uint(intVal))
+   }
+
+   def enc_Int_TwosComplement_ConstSize_little_endian_64(intVal: Long): Unit = {
+      enc_Int_PositiveInteger_ConstSize_little_endian_64(int2uint(intVal))
+   }
+
+   def dec_Int_TwosComplement_ConstSize(encodedSizeInBits: Int): Option[Long] = {
+      val valIsNegative: Boolean = bitStream.peekBit()
+      val nBytes: Int = encodedSizeInBits / 8
+      val rstBits: Int = encodedSizeInBits % 8
+
+      var pIntVal: Long = if valIsNegative then Long.MaxValue else 0
+
+      var i: Int = 0
+      while i < nBytes do
+         readByte() match
+            case None() => return None()
+            case Some(ub) =>
+               pIntVal = (pIntVal << 8) | (ub & 0xFF)
+         i += 1
+
+      if rstBits > 0 then
+         readPartialByte(rstBits.toByte) match
+            case None() => return None()
+            case Some(ub) =>
+               pIntVal = (pIntVal << rstBits) | (ub & 0xFF)
+
+      Some(pIntVal)
+   }
+
+
+   def dec_Int_TwosComplement_ConstSize_8(): Option[Long] = {
+      dec_Int_PositiveInteger_ConstSize_8() match
+         case None() => None()
+         case Some(ul) => Some(uint2int(ul, 1))
+   }
+
+   def dec_Int_TwosComplement_ConstSize_big_endian_16(): Option[Long] = {
+      dec_Int_PositiveInteger_ConstSize_big_endian_16() match
+         case None() => None()
+         case Some(ul) => Some(uint2int(ul, 2))
+   }
+
+   def dec_Int_TwosComplement_ConstSize_big_endian_32(): Option[Long] = {
+      dec_Int_PositiveInteger_ConstSize_big_endian_32() match
+         case None() => None()
+         case Some(ul) => Some(uint2int(ul, 4))
+   }
+
+   def dec_Int_TwosComplement_ConstSize_big_endian_64(): Option[Long] = {
+      dec_Int_PositiveInteger_ConstSize_big_endian_64() match
+         case None() => None()
+         case Some(ul) => Some(uint2int(ul, NO_OF_BYTES_IN_JVM_LONG))
+   }
+
+   def dec_Int_TwosComplement_ConstSize_little_endian_16(): Option[Long] = {
+      dec_Int_PositiveInteger_ConstSize_little_endian_16() match
+         case None() => None()
+         case Some(ul) => Some(uint2int(ul, 2))
+   }
+
+   def dec_Int_TwosComplement_ConstSize_little_endian_32(): Option[Long] = {
+      dec_Int_PositiveInteger_ConstSize_little_endian_32() match
+         case None() => None()
+         case Some(ul) => Some(uint2int(ul, 4))
+   }
+
+   def dec_Int_TwosComplement_ConstSize_little_endian_64(): Option[Long] = {
+      dec_Int_PositiveInteger_ConstSize_little_endian_64() match
+         case None() => None()
+         case Some(ul) => Some(uint2int(ul, NO_OF_BYTES_IN_JVM_LONG))
+   }
+
+
+   def enc_Int_TwosComplement_VarSize_LengthEmbedded(intVal: Long): Unit = {
+      val nBytes: Byte = GetLengthInBytesOfSInt(intVal).toByte
+
+      /* encode length */
+      bitStream.appendByte(nBytes)
+      /* Encode integer data*/
+      encode_UnsignedInteger(int2uint(intVal), nBytes)
+
+      CHECK_BIT_STREAM(bitStream)
+   }
+
+
+   def dec_Int_TwosComplement_VarSize_LengthEmbedded(): Option[Long] = {
+      var v: ULong = 0
+      var isNegative: Boolean = false
+
+      readByte() match
+         case None() => None()
+         case Some(nBytes) =>
+            var i: Int = 0
+            while i < nBytes do
+               readByte() match
+                  case None() => return None()
+                  case Some(ub) =>
+                     if i == 0 && (ub & 0x80) > 0 then
+                        v = Long.MaxValue
+                        isNegative = true
+
+                     v = (v << 8) | (ub & 0xFF)
+                     i += 1
+
+            if isNegative then
+               Some(-(~v) - 1)
+            else
+               Some(v)
+   }
+
+
+   //return values is in nibbles
+   def get_Int_Size_BCD(intVal: ULong): Int = {
+      var intVar = intVal
+      var ret: Int = 0
+      while intVar > 0 do
+         intVar /= 10
+         ret += 1
+
+      ret
+   }
+
+
+   def enc_Int_BCD_ConstSize(intVal: ULong, encodedSizeInNibbles: Int): Unit = {
+      var intVar = intVal
+      var totalNibbles: Int = 0
+      val tmp: Array[UByte] = Array.fill(100)(0)
+
+      assert(100 >= encodedSizeInNibbles)
+
+      while intVar > 0 do
+         tmp(totalNibbles) = (intVar % 10).asInstanceOf[UByte]
+         totalNibbles += 1
+         intVar /= 10
+
+      assert(encodedSizeInNibbles >= totalNibbles)
+
+      var i: Int = encodedSizeInNibbles - 1
+      while i >= 0 do
+         bitStream.appendPartialByte(tmp(i).toByte, 4)
+         i -= 1
+
+      CHECK_BIT_STREAM(bitStream)
+   }
+
+
+   def dec_Int_BCD_ConstSize(encodedSizeInNibbles: Int): Option[ULong] = {
+      var ret: ULong = 0
+
+      var encodedSizeInNibblesVar = encodedSizeInNibbles
+      while encodedSizeInNibblesVar > 0 do
+         bitStream.readPartialByte(4) match
+            case None() => return None()
+            case Some(digit) =>
+               ret *= 10
+               ret += digit
+         encodedSizeInNibblesVar -= 1
+
+      Some(ret)
+   }
+
+
+   def enc_Int_BCD_VarSize_LengthEmbedded(intVal: ULong): Unit = {
+      val nNibbles: Int = get_Int_Size_BCD(intVal)
+      /* encode length */
+      bitStream.appendByte(nNibbles.toByte)
+
+      /* Encode Number */
+      enc_Int_BCD_ConstSize(intVal, nNibbles)
+
+      CHECK_BIT_STREAM(bitStream)
+   }
+
+
+   def dec_Int_BCD_VarSize_LengthEmbedded(): Option[ULong] = {
+      readByte() match
+         case None() => None()
+         case Some(nNibbles) => dec_Int_BCD_ConstSize(nNibbles)
+   }
+
+
+   //encoding puts an 'F' at the end
+   def enc_Int_BCD_VarSize_NullTerminated(intVal: ULong): Unit = {
+
+      val nNibbles: Int = get_Int_Size_BCD(intVal)
+
+      /* Encode Number */
+      enc_Int_BCD_ConstSize(intVal, nNibbles)
+
+      appendPartialByte(0xF, 4)
+
+      CHECK_BIT_STREAM(bitStream)
+   }
+
+   def dec_Int_BCD_VarSize_NullTerminated(): Option[ULong] = {
+      var ret: ULong = 0
+
+      while true do
+         bitStream.readPartialByte(4) match
+            case None() => return None()
+            case Some(digit) =>
+               if (digit > 9)
+                  return Some(ret)
+
+               ret *= 10
+               ret += digit
+
+      Some(ret)
+   }
+
+
+   def enc_UInt_ASCII_ConstSize(intVal: ULong, encodedSizeInBytes: Int): Unit = {
+      var intVar = intVal
+      var totalNibbles: Int = 0
+      val tmp: Array[UByte] = Array.fill(100)(0)
+
+      assert(100 >= encodedSizeInBytes)
+
+      while intVar > 0 do
+         tmp(totalNibbles) = (intVar % 10).asInstanceOf[UByte]
+         totalNibbles += 1
+         intVar /= 10
+
+      assert(encodedSizeInBytes >= totalNibbles)
+
+      var i = encodedSizeInBytes - 1
+      while i >= 0 do
+         bitStream.appendByte((tmp(i) + CHAR_ZERO).toByte)
+         i -= 1
+
+      CHECK_BIT_STREAM(bitStream)
+   }
+
+
+   def enc_SInt_ASCII_ConstSize(intVal: Long, encodedSizeInBytes: Int): Unit = {
+      val absIntVal: ULong = if intVal >= 0 then intVal else -intVal
+
+      /* encode sign */
+      bitStream.appendByte(if intVal >= 0 then CHAR_PLUS else CHAR_MINUS)
+
+      enc_UInt_ASCII_ConstSize(absIntVal, encodedSizeInBytes - 1)
+   }
+
+   def dec_UInt_ASCII_ConstSize(encodedSizeInBytes: Int): Option[ULong] = {
+      var encodedSizeInBytesVar = encodedSizeInBytes
+      var ret: ULong = 0
+
+      while encodedSizeInBytesVar > 0 do
+         readByte() match
+            case None() => return None()
+            case Some(digit) =>
+               assert(digit >= CHAR_ZERO && digit <= CHAR_NINE)
+
+               ret *= 10
+               ret += (digit.toInt - CHAR_ZERO).toByte
+
+         encodedSizeInBytesVar -= 1
+
+      Some(ret)
+   }
+
+   def dec_SInt_ASCII_ConstSize(encodedSizeInBytes: Int): Option[Long] = {
+      readByte() match
+         case None() => None()
+         case Some(digit) =>
+            var sign: Int = 1
+            if digit == CHAR_PLUS then
+               sign = 1
+            else if digit == CHAR_MINUS then
+               sign = -1
+            else
+               assert(false)
+
+            dec_UInt_ASCII_ConstSize(encodedSizeInBytes - 1) match
+               case None() => None()
+               case Some(ul) => Some(sign * ul)
+   }
+
+
+   def getIntegerDigits(intVal: ULong): (Array[Byte], Byte) = {
+      var intVar = intVal
+      val digitsArray100: Array[Byte] = Array.fill(100)(0)
+      val reversedDigitsArray: Array[Byte] = Array.fill(100)(0)
+      var totalDigits: Byte = 0
+
+
+      if intVar > 0 then
+         while intVar > 0 && totalDigits < 100 do
+            reversedDigitsArray(totalDigits) = (CHAR_ZERO + (intVar % 10)).toByte
+            totalDigits = (totalDigits + 1).toByte
+            intVar /= 10
+
+         var i: Int = totalDigits - 1
+         while i >= 0 do
+            digitsArray100(totalDigits - 1 - i) = reversedDigitsArray(i)
+            i -= 1
+
+      else
+         digitsArray100(0) = CHAR_ZERO
+         totalDigits = 1
+
+      (digitsArray100, totalDigits)
+   }
+
+
+   def enc_SInt_ASCII_VarSize_LengthEmbedded(intVal: Long): Unit = {
+      val absIntVal: ULong = if intVal >= 0 then intVal else -intVal
+      val (digitsArray100, nChars) = getIntegerDigits(absIntVal)
+
+      /* encode length, plus 1 for sign */
+      bitStream.appendByte((nChars + 1).toByte)
+
+      /* encode sign */
+      bitStream.appendByte(if intVal >= 0 then CHAR_PLUS else CHAR_MINUS)
+
+      /* encode digits */
+      var i: Int = 0
+      while i < 100 && digitsArray100(i) != 0x0 do
+         bitStream.appendByte(digitsArray100(i))
+         i += 1
+
+      CHECK_BIT_STREAM(bitStream)
+   }
+
+   def enc_UInt_ASCII_VarSize_LengthEmbedded(intVal: ULong): Unit = {
+      val (digitsArray100, nChars) = getIntegerDigits(intVal)
+
+      /* encode length */
+      bitStream.appendByte(nChars)
+      /* encode digits */
+      var i: Int = 0
+      while i < 100 && digitsArray100(i) != 0x0 do
+         bitStream.appendByte(digitsArray100(i))
+         i += 1
+
+      CHECK_BIT_STREAM(bitStream)
+   }
+
+
+   def dec_UInt_ASCII_VarSize_LengthEmbedded(): Option[ULong] = {
+      readByte() match
+         case None() => None()
+         case Some(nChars) => dec_UInt_ASCII_ConstSize(nChars)
+   }
+
+   def dec_SInt_ASCII_VarSize_LengthEmbedded(): Option[Long] = {
+      readByte() match
+         case None() => None()
+         case Some(nChars) => dec_SInt_ASCII_ConstSize(nChars)
+   }
+
+
+   def enc_UInt_ASCII_VarSize_NullTerminated(intVal: ULong, null_characters: Array[Byte], null_characters_size: Int): Unit = {
+      val (digitsArray100, nChars) = getIntegerDigits(intVal)
+
+      var i: Int = 0 // TODO: size_t?
+      while i < 100 && digitsArray100(i) != 0x0 do
+         bitStream.appendByte(digitsArray100(i))
+         i += 1
+
+      i = 0
+      while i < null_characters_size do
+         bitStream.appendByte(null_characters(i))
+         i += 1
+
+      CHECK_BIT_STREAM(bitStream)
+   }
+
+   def enc_SInt_ASCII_VarSize_NullTerminated(intVal: Long, null_characters: Array[Byte], null_characters_size: Int): Unit = {
+      val absValue: ULong = if intVal >= 0 then intVal else -intVal
+      bitStream.appendByte(if intVal >= 0 then CHAR_PLUS else CHAR_MINUS)
+
+      enc_UInt_ASCII_VarSize_NullTerminated(absValue, null_characters, null_characters_size)
+   }
+
+   def dec_UInt_ASCII_VarSize_NullTerminated(null_characters: Array[Byte], null_characters_size: Int): Option[ULong] = {
+      var digit: Byte = 0
+      var ret: ULong = 0
+      val tmp: Array[Byte] = Array.fill(10)(0)
+
+      val sz: Int = if null_characters_size < 10 then null_characters_size else 10
+
+      //read null_character_size characters into the tmp buffer
+      var j: Int = 0
+      while j < null_characters_size do
+         readByte() match
+            case None() => return None()
+            case Some(ub) => tmp(j) = ub
+         j += 1
+
+      var i: Long = 0
+      while !arraySameElements(null_characters, tmp) do
+         digit = tmp(0)
+         i += 1
+
+         j = 0
+         while j < null_characters_size - 1 do
+            tmp(j) = tmp(j + 1)
+            j += 1
+
+         readByte() match
+            case None() => return None()
+            case Some(ub) => tmp(null_characters_size - 1) = ub
+
+         digit = (digit - CHAR_ZERO).toByte
+
+         ret *= 10
+         ret += digit
+
+      Some(ret)
+   }
+
+
+   def dec_SInt_ASCII_VarSize_NullTerminated(null_characters: Array[Byte], null_characters_size: Int): Option[Long] = {
+      var isNegative: Boolean = false
+
+      readByte() match
+         case None() => None()
+         case Some(digit) =>
+            assert(digit == CHAR_MINUS || digit == CHAR_PLUS)
+            if digit == CHAR_MINUS then
+               isNegative = true
+
+            dec_UInt_ASCII_VarSize_NullTerminated(null_characters, null_characters_size) match
+               case None() => None()
+               case Some(ul) => Some(if isNegative then -ul else ul)
+   }
+
+
+   /* Boolean Decode */
+   // TODO move to codec?
+   def BitStream_ReadBitPattern(patternToRead: Array[Byte], nBitsToRead: Int): Option[Boolean] = {
+      val nBytesToRead: Int = nBitsToRead / 8
+      val nRemainingBitsToRead: Int = nBitsToRead % 8
+
+      var pBoolValue: Boolean = true
+      var i: Int = 0
+      while i < nBytesToRead do
+         readByte() match
+            case None() => return None()
+            case Some(curByte) =>
+               if curByte != patternToRead(i) then
+                  pBoolValue = false
+         i += 1
+
+      if nRemainingBitsToRead > 0 then
+         bitStream.readPartialByte(nRemainingBitsToRead.toByte) match
+            case None() => return None()
+            case Some(curByte) =>
+               if curByte != ((patternToRead(nBytesToRead) & 0xFF) >>> (8 - nRemainingBitsToRead)) then
+                  pBoolValue = false
+
+      Some(pBoolValue)
+   }
+
+   // TODO move to codec?
+   def BitStream_ReadBitPattern_ignore_value(nBitsToRead: Int): Either[ErrorCode, Int] = {
+      val nBytesToRead: Int = nBitsToRead / 8
+      val nRemainingBitsToRead: Int = nBitsToRead % 8
+
+      var i: Int = 0
+      while i < nBytesToRead do
+         readByte() match
+            case None() => return Left(FAILED_READ_ERR_CODE)
+            case Some(_) => i += 1
+
+      if nRemainingBitsToRead > 0 then
+         if bitStream.readPartialByte(nRemainingBitsToRead.toByte).isEmpty then
+            return Left(FAILED_READ_ERR_CODE)
+
+      Right(0)
+   }
+
+
+   /*Real encoding functions*/
+   def enc_Real_IEEE754_32_big_endian(realValue: Float): Unit = {
+      val b: Array[Byte] = java.nio.ByteBuffer.allocate(4).putFloat(realValue).array
+
+      var i: Int = 0
+      while i < 4 do
+         bitStream.appendByte(b(i))
+         i += 1
+   }
+
+   def dec_Real_IEEE754_32_big_endian(): Option[Double] = {
+      val b: Array[Byte] = Array.fill(4)(0)
+      var i: Int = 0
+      while i < 4 do
+         readByte() match
+            case None() => return None()
+            case Some(ub) => b(i) = ub
+         i += 1
+
+      val dat1 = BigInt(b).toInt
+      Some(java.lang.Float.intBitsToFloat(dat1).toDouble)
+   }
+
+   def dec_Real_IEEE754_32_big_endian_fp32(): Option[Float] = {
+      val b: Array[Byte] = Array.fill(4)(0)
+      var i: Int = 0
+      while i < 4 do
+         readByte() match
+            case None() => return None()
+            case Some(ub) => b(i) = ub
+         i += 1
+
+      val dat1 = BigInt(b).toInt
+      Some(java.lang.Float.intBitsToFloat(dat1))
+   }
+
+
+   def enc_Real_IEEE754_64_big_endian(realValue: Double): Unit = {
+      val b: Array[Byte] = java.nio.ByteBuffer.allocate(8).putDouble(realValue).array
+
+      var i: Int = 0
+      while i < 8 do
+         bitStream.appendByte(b(i))
+         i += 1
+   }
+
+   def dec_Real_IEEE754_64_big_endian(): Option[Double] = {
+      val b: Array[Byte] = Array.fill(8)(0)
+      var i: Int = 0
+      while i < 8 do
+         readByte() match
+            case None() => return None()
+            case Some(ub) => b(i) = ub
+         i += 1
+
+      val dat1 = BigInt(b).toLong
+      Some(java.lang.Double.longBitsToDouble(dat1))
+   }
+
+
+   def enc_Real_IEEE754_32_little_endian(realValue: Double): Unit = {
+      val b: Array[Byte] = java.nio.ByteBuffer.allocate(4).putFloat(realValue.toFloat).array
+
+      var i: Int = 3
+      while i >= 0 do
+         bitStream.appendByte(b(i))
+         i -= 1
+   }
+
+   def dec_Real_IEEE754_32_little_endian(): Option[Double] = {
+      dec_Real_IEEE754_32_little_endian_fp32() match
+         case None() => None()
+         case Some(f) => Some(f.toDouble)
+   }
+
+   def dec_Real_IEEE754_32_little_endian_fp32(): Option[Float] = {
+      val b: Array[Byte] = Array.fill(4)(0)
+      var i: Int = 3
+      while i >= 0 do
+         readByte() match
+            case None() => return None()
+            case Some(ub) => b(i) = ub
+               i -= 1
+
+      val dat1 = BigInt(b).toInt
+      Some(java.lang.Float.intBitsToFloat(dat1))
+   }
+
+   def enc_Real_IEEE754_64_little_endian(realValue: Double): Unit = {
+      val b: Array[Byte] = java.nio.ByteBuffer.allocate(8).putDouble(realValue).array
+
+      var i: Int = 7
+      while i >= 0 do
+         bitStream.appendByte(b(i))
+         i -= 1
+   }
+
+   def dec_Real_IEEE754_64_little_endian(): Option[Double] = {
+      val b: Array[Byte] = Array.fill(8)(0)
+      var i: Int = 7
+      while i >= 0 do
+         readByte() match
+            case None() => return None()
+            case Some(ub) => b(i) = ub
+               i -= 1
+
+      val dat1 = BigInt(b).toLong
+      Some(java.lang.Double.longBitsToDouble(dat1))
+   }
+
+
+   /* String functions*/
+   def enc_String_Ascii_FixSize(max: Long, strVal: Array[ASCIIChar]): Unit = {
+      var i: Long = 0
+      while i < max do
+         bitStream.appendByte(strVal(i.toInt))
+         i += 1
+   }
+
+   def enc_String_Ascii_private(max: Long, strVal: Array[ASCIIChar]): Long = {
+      var i: Long = 0
+      while (i < max) && (strVal(i.toInt) != CHAR_0000) do
+         bitStream.appendByte(strVal(i.toInt))
+         i += 1
+
+      i
+   }
+
+   def enc_String_Ascii_Null_Teminated(max: Long, null_character: Byte, strVal: Array[ASCIIChar]): Unit = {
+      enc_String_Ascii_private(max, strVal)
+      bitStream.appendByte(null_character.toByte)
+   }
+
+   def enc_String_Ascii_Null_Teminated_mult(max: Long, null_character: Array[Byte], null_character_size: Int, strVal: Array[ASCIIChar]): Unit = {
+      enc_String_Ascii_private(max, strVal)
+      var i: Int = 0
+      while i < null_character_size do
+         bitStream.appendByte(null_character(i))
+         i += 1
+   }
+
+
+   def enc_String_Ascii_External_Field_Determinant(max: Long, strVal: Array[ASCIIChar]): Unit = {
+      enc_String_Ascii_private(max, strVal)
+   }
+
+   def enc_String_Ascii_Internal_Field_Determinant(max: Long, min: Long, strVal: Array[ASCIIChar]): Unit = {
+      val strLen: Int = strVal.length
+      encodeConstraintWholeNumber(if strLen <= max then strLen else max, min, max)
+      enc_String_Ascii_private(max, strVal)
+   }
+
+   def enc_String_CharIndex_FixSize(max: Long, allowedCharSet: Array[Byte], strVal: Array[ASCIIChar]): Unit = {
+      var i: Int = 0
+      while i < max do
+         val charIndex: Int = GetCharIndex(strVal(i), allowedCharSet)
+         encodeConstraintWholeNumber(charIndex, 0, allowedCharSet.length - 1)
+         i += 1
+   }
+
+   def enc_String_CharIndex_private(max: Long, allowedCharSet: Array[Byte], strVal: Array[ASCIIChar]): Long = {
+      var i: Int = 0
+      while (i < max) && (strVal(i) != CHAR_0000) do
+         val charIndex: Int = GetCharIndex(strVal(i), allowedCharSet)
+         encodeConstraintWholeNumber(charIndex, 0, allowedCharSet.length - 1)
+         i += 1
+
+      i
+   }
+
+
+   def enc_String_CharIndex_External_Field_Determinant(max: Long, allowedCharSet: Array[Byte], strVal: Array[ASCIIChar]): Unit = {
+      enc_String_CharIndex_private(max, allowedCharSet, strVal)
+   }
+
+   def enc_String_CharIndex_Internal_Field_Determinant(max: Long, allowedCharSet: Array[Byte], min: Long, strVal: Array[ASCIIChar]): Unit = {
+      val strLen: Int = strVal.length
+      encodeConstraintWholeNumber(if strLen <= max then strLen else max, min, max)
+      enc_String_CharIndex_private(max, allowedCharSet, strVal)
+   }
+
+
+   def enc_IA5String_CharIndex_External_Field_Determinant(max: Long, strVal: Array[ASCIIChar]): Unit = {
+      val allowedCharSet: Array[ASCIIChar] = Array(
+         0x00, 0x01, 0x02, 0x03, 0x04, 0x05, 0x06, 0x07, 0x08, 0x09,
+         0x0A, 0x0B, 0x0C, 0x0D, 0x0E, 0x0F, 0x10, 0x11, 0x12, 0x13,
+         0x14, 0x15, 0x16, 0x17, 0x18, 0x19, 0x1A, 0x1B, 0x1C, 0x1D,
+         0x1E, 0x1F, 0x20, 0x21, 0x22, 0x23, 0x24, 0x25, 0x26, 0x27,
+         0x28, 0x29, 0x2A, 0x2B, 0x2C, 0x2D, 0x2E, 0x2F, 0x30, 0x31,
+         0x32, 0x33, 0x34, 0x35, 0x36, 0x37, 0x38, 0x39, 0x3A, 0x3B,
+         0x3C, 0x3D, 0x3E, 0x3F, 0x40, 0x41, 0x42, 0x43, 0x44, 0x45,
+         0x46, 0x47, 0x48, 0x49, 0x4A, 0x4B, 0x4C, 0x4D, 0x4E, 0x4F,
+         0x50, 0x51, 0x52, 0x53, 0x54, 0x55, 0x56, 0x57, 0x58, 0x59,
+         0x5A, 0x5B, 0x5C, 0x5D, 0x5E, 0x5F, 0x60, 0x61, 0x62, 0x63,
+         0x64, 0x65, 0x66, 0x67, 0x68, 0x69, 0x6A, 0x6B, 0x6C, 0x6D,
+         0x6E, 0x6F, 0x70, 0x71, 0x72, 0x73, 0x74, 0x75, 0x76, 0x77,
+         0x78, 0x79, 0x7A, 0x7B, 0x7C, 0x7D, 0x7E, 0x7F
+      )
+
+      enc_String_CharIndex_private(max, allowedCharSet, strVal)
+   }
+
+   def enc_IA5String_CharIndex_Internal_Field_Determinant(max: Long, min: Long, strVal: Array[ASCIIChar]): Unit = {
+      val allowedCharSet: Array[ASCIIChar] = Array(
+         0x00, 0x01, 0x02, 0x03, 0x04, 0x05, 0x06, 0x07, 0x08, 0x09,
+         0x0A, 0x0B, 0x0C, 0x0D, 0x0E, 0x0F, 0x10, 0x11, 0x12, 0x13,
+         0x14, 0x15, 0x16, 0x17, 0x18, 0x19, 0x1A, 0x1B, 0x1C, 0x1D,
+         0x1E, 0x1F, 0x20, 0x21, 0x22, 0x23, 0x24, 0x25, 0x26, 0x27,
+         0x28, 0x29, 0x2A, 0x2B, 0x2C, 0x2D, 0x2E, 0x2F, 0x30, 0x31,
+         0x32, 0x33, 0x34, 0x35, 0x36, 0x37, 0x38, 0x39, 0x3A, 0x3B,
+         0x3C, 0x3D, 0x3E, 0x3F, 0x40, 0x41, 0x42, 0x43, 0x44, 0x45,
+         0x46, 0x47, 0x48, 0x49, 0x4A, 0x4B, 0x4C, 0x4D, 0x4E, 0x4F,
+         0x50, 0x51, 0x52, 0x53, 0x54, 0x55, 0x56, 0x57, 0x58, 0x59,
+         0x5A, 0x5B, 0x5C, 0x5D, 0x5E, 0x5F, 0x60, 0x61, 0x62, 0x63,
+         0x64, 0x65, 0x66, 0x67, 0x68, 0x69, 0x6A, 0x6B, 0x6C, 0x6D,
+         0x6E, 0x6F, 0x70, 0x71, 0x72, 0x73, 0x74, 0x75, 0x76, 0x77,
+         0x78, 0x79, 0x7A, 0x7B, 0x7C, 0x7D, 0x7E, 0x7F
+      )
+      val strLen: Int = strVal.length
+      encodeConstraintWholeNumber(if strLen <= max then strLen else max, min, max)
+      enc_String_CharIndex_private(max, allowedCharSet, strVal)
+   }
+
+
+   def dec_String_Ascii_private(max: Long, charactersToDecode: Long): OptionMut[Array[ASCIIChar]] = {
+      val strVal: Array[ASCIIChar] = Array.fill(max.toInt + 1)(0)
+      var i: Int = 0
+      while i < charactersToDecode do
+         readByte() match
+            case None() => return NoneMut()
+            case Some(decodedCharacter) =>
+               strVal(i) = decodedCharacter
+         i += 1
+      SomeMut(strVal)
+   }
+
+
+   def dec_String_Ascii_FixSize(max: Long): OptionMut[Array[ASCIIChar]] = {
+      dec_String_Ascii_private(max, max)
+   }
+
+   def dec_String_Ascii_Null_Teminated(max: Long, null_character: ASCIIChar): OptionMut[Array[ASCIIChar]] = {
+      val strVal: Array[ASCIIChar] = Array.fill(max.toInt + 1)(0)
+      var i: Int = 0
+      while i <= max do
+         readByte() match
+            case None() => return NoneMut()
+            case Some(decodedCharacter) =>
+               if decodedCharacter != null_character then
+                  strVal(i) = decodedCharacter
+                  i += 1
+               else
+                  strVal(i) = 0x0
+                  return SomeMut(strVal)
+
+      NoneMut()
+
+   }
+
+   def dec_String_Ascii_Null_Teminated_mult(max: Long, null_character: Array[ASCIIChar], null_character_size: Int): OptionMut[Array[ASCIIChar]] = {
+      val sz: Int = if null_character_size < 10 then null_character_size else 10
+      val tmp: Array[Byte] = Array.fill(10)(0)
+      val strVal: Array[ASCIIChar] = Array.fill(max.toInt + 1)(0)
+      //read null_character_size characters into the tmp buffer
+      var j: Int = 0
+      while j < null_character_size do
+         readByte() match
+            case None() => return NoneMut()
+            case Some(ub) => tmp(j) = ub
+         j += 1
+
+
+      var i: Int = 0
+      while i <= max && !arraySameElements(null_character, tmp) do
+         strVal(i) = tmp(0)
+         i += 1
+         j = 0
+         while j < null_character_size - 1 do
+            tmp(j) = tmp(j + 1)
+            j += 1
+
+         readByte() match
+            case None() => return NoneMut()
+            case Some(ub) => tmp(null_character_size - 1) = ub
+
+      strVal(i) = 0x0
+
+      if !arraySameElements(null_character, tmp) then
+         return NoneMut()
+
+      SomeMut(strVal)
+   }
+
+
+   def dec_String_Ascii_External_Field_Determinant(max: Long, extSizeDeterminatFld: Long): OptionMut[Array[ASCIIChar]] = {
+      dec_String_Ascii_private(max, if extSizeDeterminatFld <= max then extSizeDeterminatFld else max)
+   }
+
+   def dec_String_Ascii_Internal_Field_Determinant(max: Long, min: Long): OptionMut[Array[ASCIIChar]] = {
+      decodeConstraintWholeNumber(min, max) match
+         case None() => NoneMut()
+         case Some(nCount) =>
+            dec_String_Ascii_private(max, if nCount <= max then nCount else max)
+   }
+
+   def dec_String_CharIndex_private(max: Long, charactersToDecode: Long, allowedCharSet: Array[Byte]): OptionMut[Array[ASCIIChar]] = {
+      val strVal: Array[ASCIIChar] = Array.fill(max.toInt + 1)(0)
+      var i: Int = 0
+      while i < charactersToDecode do
+         decodeConstraintWholeNumber(0, allowedCharSet.length - 1) match
+            case None() => return NoneMut()
+            case Some(charIndex) =>
+               strVal(i) = allowedCharSet(charIndex.toInt)
+         i += 1
+
+      SomeMut(strVal)
+   }
+
+   def dec_String_CharIndex_FixSize(max: Long, allowedCharSet: Array[ASCIIChar]): OptionMut[Array[ASCIIChar]] = {
+      dec_String_CharIndex_private(max, max, allowedCharSet)
+   }
+
+   def dec_String_CharIndex_External_Field_Determinant(max: Long, allowedCharSet: Array[ASCIIChar], extSizeDeterminatFld: Long): OptionMut[Array[ASCIIChar]] = {
+      dec_String_CharIndex_private(max, if extSizeDeterminatFld <= max then extSizeDeterminatFld else max, allowedCharSet)
+   }
+
+
+   def dec_String_CharIndex_Internal_Field_Determinant(max: Long, allowedCharSet: Array[ASCIIChar], min: Long): OptionMut[Array[ASCIIChar]] = {
+      decodeConstraintWholeNumber(min, max) match
+         case None() => NoneMut()
+         case Some(nCount) =>
+            dec_String_CharIndex_private(max, if nCount <= max then nCount else max, allowedCharSet)
+   }
+
+
+   def dec_IA5String_CharIndex_External_Field_Determinant(max: Long, extSizeDeterminatFld: Long): OptionMut[Array[ASCIIChar]] = {
+      val allowedCharSet: Array[ASCIIChar] = Array(
+         0x00, 0x01, 0x02, 0x03, 0x04, 0x05, 0x06, 0x07, 0x08, 0x09,
+         0x0A, 0x0B, 0x0C, 0x0D, 0x0E, 0x0F, 0x10, 0x11, 0x12, 0x13,
+         0x14, 0x15, 0x16, 0x17, 0x18, 0x19, 0x1A, 0x1B, 0x1C, 0x1D,
+         0x1E, 0x1F, 0x20, 0x21, 0x22, 0x23, 0x24, 0x25, 0x26, 0x27,
+         0x28, 0x29, 0x2A, 0x2B, 0x2C, 0x2D, 0x2E, 0x2F, 0x30, 0x31,
+         0x32, 0x33, 0x34, 0x35, 0x36, 0x37, 0x38, 0x39, 0x3A, 0x3B,
+         0x3C, 0x3D, 0x3E, 0x3F, 0x40, 0x41, 0x42, 0x43, 0x44, 0x45,
+         0x46, 0x47, 0x48, 0x49, 0x4A, 0x4B, 0x4C, 0x4D, 0x4E, 0x4F,
+         0x50, 0x51, 0x52, 0x53, 0x54, 0x55, 0x56, 0x57, 0x58, 0x59,
+         0x5A, 0x5B, 0x5C, 0x5D, 0x5E, 0x5F, 0x60, 0x61, 0x62, 0x63,
+         0x64, 0x65, 0x66, 0x67, 0x68, 0x69, 0x6A, 0x6B, 0x6C, 0x6D,
+         0x6E, 0x6F, 0x70, 0x71, 0x72, 0x73, 0x74, 0x75, 0x76, 0x77,
+         0x78, 0x79, 0x7A, 0x7B, 0x7C, 0x7D, 0x7E, 0x7F
+      )
+      dec_String_CharIndex_private(max, if extSizeDeterminatFld <= max then extSizeDeterminatFld else max, allowedCharSet)
+   }
+
+   def dec_IA5String_CharIndex_Internal_Field_Determinant(max: Long, min: Long): OptionMut[Array[ASCIIChar]] = {
+      val allowedCharSet: Array[ASCIIChar] = Array(
+         0x00, 0x01, 0x02, 0x03, 0x04, 0x05, 0x06, 0x07, 0x08, 0x09,
+         0x0A, 0x0B, 0x0C, 0x0D, 0x0E, 0x0F, 0x10, 0x11, 0x12, 0x13,
+         0x14, 0x15, 0x16, 0x17, 0x18, 0x19, 0x1A, 0x1B, 0x1C, 0x1D,
+         0x1E, 0x1F, 0x20, 0x21, 0x22, 0x23, 0x24, 0x25, 0x26, 0x27,
+         0x28, 0x29, 0x2A, 0x2B, 0x2C, 0x2D, 0x2E, 0x2F, 0x30, 0x31,
+         0x32, 0x33, 0x34, 0x35, 0x36, 0x37, 0x38, 0x39, 0x3A, 0x3B,
+         0x3C, 0x3D, 0x3E, 0x3F, 0x40, 0x41, 0x42, 0x43, 0x44, 0x45,
+         0x46, 0x47, 0x48, 0x49, 0x4A, 0x4B, 0x4C, 0x4D, 0x4E, 0x4F,
+         0x50, 0x51, 0x52, 0x53, 0x54, 0x55, 0x56, 0x57, 0x58, 0x59,
+         0x5A, 0x5B, 0x5C, 0x5D, 0x5E, 0x5F, 0x60, 0x61, 0x62, 0x63,
+         0x64, 0x65, 0x66, 0x67, 0x68, 0x69, 0x6A, 0x6B, 0x6C, 0x6D,
+         0x6E, 0x6F, 0x70, 0x71, 0x72, 0x73, 0x74, 0x75, 0x76, 0x77,
+         0x78, 0x79, 0x7A, 0x7B, 0x7C, 0x7D, 0x7E, 0x7F
+      )
+      decodeConstraintWholeNumber(min, max) match
+         case None() => NoneMut()
+         case Some(nCount) =>
+            dec_String_CharIndex_private(max, if nCount <= max then nCount else max, allowedCharSet)
+   }
+
+
+   /* Length Determinant functions*/
+   def enc_Length(lengthValue: ULong, lengthSizeInBits: Int): Unit = {
+      /* encode length */
+      enc_Int_PositiveInteger_ConstSize(lengthValue, lengthSizeInBits)
+   }
+
+   def dec_Length(lengthSizeInBits: Int): Option[ULong] = {
+      dec_Int_PositiveInteger_ConstSize(lengthSizeInBits)
+   }
+
+   def milbus_encode(v: Long): Long = {
+      if v == 32 then 0 else v
+   }
+
+   def milbus_decode(v: Long): Long = {
+      if v == 0 then 32 else v
+   }
+
+   def dec_Int_PositiveInteger_ConstSizeUInt8(encodedSizeInBits: Int): Option[UByte] = {
+      dec_Int_PositiveInteger_ConstSize(encodedSizeInBits) match
+         case None() => None()
+         case Some(v) => Some(v.toByte)
+   }
+
+   def dec_Int_PositiveInteger_ConstSizeUInt16(encodedSizeInBits: Int): Option[UShort] = {
+      dec_Int_PositiveInteger_ConstSize(encodedSizeInBits) match
+         case None() => None()
+         case Some(v) => Some(v.toShort)
+   }
+
+   def dec_Int_PositiveInteger_ConstSizeUInt32(encodedSizeInBits: Int): Option[UInt] = {
+      dec_Int_PositiveInteger_ConstSize(encodedSizeInBits) match
+         case None() => None()
+         case Some(v) => Some(v.toInt)
+   }
+
+   def dec_Int_PositiveInteger_ConstSize_8UInt8(): Option[UByte] = {
+      dec_Int_PositiveInteger_ConstSize_8() match
+         case None() => None()
+         case Some(v) => Some(v.toByte)
+   }
+
+   def dec_Int_PositiveInteger_ConstSize_big_endian_16UInt16(): Option[UShort] = {
+      dec_Int_PositiveInteger_ConstSize_big_endian_16() match
+         case None() => None()
+         case Some(v) => Some(v.toShort)
+   }
+
+   def dec_Int_PositiveInteger_ConstSize_big_endian_16UInt8(): Option[UByte] = {
+      dec_Int_PositiveInteger_ConstSize_big_endian_16() match
+         case None() => None()
+         case Some(v) => Some(v.toByte)
+   }
+
+   def dec_Int_PositiveInteger_ConstSize_big_endian_32UInt32(): Option[UInt] = {
+      dec_Int_PositiveInteger_ConstSize_big_endian_32() match
+         case None() => None()
+         case Some(v) => Some(v.toInt)
+   }
+
+
+   def dec_Int_PositiveInteger_ConstSize_big_endian_32UInt16(): Option[UShort] = {
+      dec_Int_PositiveInteger_ConstSize_big_endian_32() match
+         case None() => None()
+         case Some(v) => Some(v.toShort)
+   }
+
+   def dec_Int_PositiveInteger_ConstSize_big_endian_32UInt8(): Option[UByte] = {
+      dec_Int_PositiveInteger_ConstSize_big_endian_32() match
+         case None() => None()
+         case Some(v) => Some(v.toByte)
+   }
+
+   def dec_Int_PositiveInteger_ConstSize_big_endian_64UInt32(): Option[UInt] = {
+      dec_Int_PositiveInteger_ConstSize_big_endian_64() match
+         case None() => None()
+         case Some(v) => Some(v.toInt)
+   }
+
+   def dec_Int_PositiveInteger_ConstSize_big_endian_64UInt16(): Option[UShort] = {
+      dec_Int_PositiveInteger_ConstSize_big_endian_64() match
+         case None() => None()
+         case Some(v) => Some(v.toShort)
+   }
+
+   def dec_Int_PositiveInteger_ConstSize_big_endian_64UInt8(): Option[UByte] = {
+      dec_Int_PositiveInteger_ConstSize_big_endian_64() match
+         case None() => None()
+         case Some(v) => Some(v.toByte)
+   }
+
+   def dec_Int_PositiveInteger_ConstSize_little_endian_16UInt16(): Option[UShort] = {
+      dec_Int_PositiveInteger_ConstSize_little_endian_16() match
+         case None() => None()
+         case Some(v) => Some(v.toShort)
+   }
+
+   def dec_Int_PositiveInteger_ConstSize_little_endian_16UInt8(): Option[UByte] = {
+      dec_Int_PositiveInteger_ConstSize_little_endian_16() match
+         case None() => None()
+         case Some(v) => Some(v.toByte)
+   }
+
+   def dec_Int_PositiveInteger_ConstSize_little_endian_32UInt32(): Option[UInt] = {
+      dec_Int_PositiveInteger_ConstSize_little_endian_32() match
+         case None() => None()
+         case Some(v) => Some(v.toInt)
+   }
+
+   def dec_Int_PositiveInteger_ConstSize_little_endian_32UInt16(): Option[UShort] = {
+      dec_Int_PositiveInteger_ConstSize_little_endian_32() match
+         case None() => None()
+         case Some(v) => Some(v.toShort)
+   }
+
+   def dec_Int_PositiveInteger_ConstSize_little_endian_32UInt8(): Option[UByte] = {
+      dec_Int_PositiveInteger_ConstSize_little_endian_32() match
+         case None() => None()
+         case Some(v) => Some(v.toByte)
+   }
+
+   def dec_Int_PositiveInteger_ConstSize_little_endian_64UInt32(): Option[UInt] = {
+      dec_Int_PositiveInteger_ConstSize_little_endian_64() match
+         case None() => None()
+         case Some(v) => Some(v.toInt)
+   }
+
+   def dec_Int_PositiveInteger_ConstSize_little_endian_64UInt16(): Option[UShort] = {
+      dec_Int_PositiveInteger_ConstSize_little_endian_64() match
+         case None() => None()
+         case Some(v) => Some(v.toShort)
+   }
+
+   def dec_Int_PositiveInteger_ConstSize_little_endian_64UInt8(): Option[UByte] = {
+      dec_Int_PositiveInteger_ConstSize_little_endian_64() match
+         case None() => None()
+         case Some(v) => Some(v.toByte)
+   }
+
+   def dec_Int_PositiveInteger_VarSize_LengthEmbeddedUInt8(): Option[UByte] = {
+      dec_Int_PositiveInteger_VarSize_LengthEmbedded() match
+         case None() => None()
+         case Some(v) => Some(v.toByte)
+   }
+
+   def dec_Int_PositiveInteger_VarSize_LengthEmbeddedUInt16(): Option[UShort] = {
+      dec_Int_PositiveInteger_VarSize_LengthEmbedded() match
+         case None() => None()
+         case Some(v) => Some(v.toShort)
+   }
+
+   def dec_Int_PositiveInteger_VarSize_LengthEmbeddedUInt32(): Option[UInt] = {
+      dec_Int_PositiveInteger_VarSize_LengthEmbedded() match
+         case None() => None()
+         case Some(v) => Some(v.toInt)
+   }
+
+   def dec_Int_TwosComplement_ConstSizeInt8(encodedSizeInBits: Int): Option[Byte] = {
+      dec_Int_TwosComplement_ConstSize(encodedSizeInBits) match
+         case None() => None()
+         case Some(v) => Some(v.toByte)
+   }
+
+   def dec_Int_TwosComplement_ConstSizeInt16(encodedSizeInBits: Int): Option[Short] = {
+      dec_Int_TwosComplement_ConstSize(encodedSizeInBits) match
+         case None() => None()
+         case Some(v) => Some(v.toShort)
+   }
+
+   def dec_Int_TwosComplement_ConstSizeInt32(encodedSizeInBits: Int): Option[Int] = {
+      dec_Int_TwosComplement_ConstSize(encodedSizeInBits) match
+         case None() => None()
+         case Some(v) => Some(v.toInt)
+   }
+
+   def dec_Int_TwosComplement_ConstSize_8Int8(): Option[Byte] = {
+      dec_Int_TwosComplement_ConstSize_8() match
+         case None() => None()
+         case Some(v) => Some(v.toByte)
+   }
+
+   def dec_Int_TwosComplement_ConstSize_big_endian_16Int16(): Option[Short] = {
+      dec_Int_TwosComplement_ConstSize_big_endian_16() match
+         case None() => None()
+         case Some(v) => Some(v.toShort)
+   }
+
+   def dec_Int_TwosComplement_ConstSize_big_endian_16Int8(): Option[Byte] = {
+      dec_Int_TwosComplement_ConstSize_big_endian_16() match
+         case None() => None()
+         case Some(v) => Some(v.toByte)
+   }
+
+   def dec_Int_TwosComplement_ConstSize_big_endian_32Int32(): Option[Int] = {
+      dec_Int_TwosComplement_ConstSize_big_endian_32() match
+         case None() => None()
+         case Some(v) => Some(v.toInt)
+   }
+
+   def dec_Int_TwosComplement_ConstSize_big_endian_32Int16(): Option[Short] = {
+      dec_Int_TwosComplement_ConstSize_big_endian_32() match
+         case None() => None()
+         case Some(v) => Some(v.toShort)
+   }
+
+   def dec_Int_TwosComplement_ConstSize_big_endian_32Int8(): Option[Byte] = {
+      dec_Int_TwosComplement_ConstSize_big_endian_32() match
+         case None() => None()
+         case Some(v) => Some(v.toByte)
+   }
+
+
+   def dec_Int_TwosComplement_ConstSize_big_endian_64Int32(): Option[Int] = {
+      dec_Int_TwosComplement_ConstSize_big_endian_64() match
+         case None() => None()
+         case Some(v) => Some(v.toInt)
+   }
+
+   def dec_Int_TwosComplement_ConstSize_big_endian_64Int16(): Option[Short] = {
+      dec_Int_TwosComplement_ConstSize_big_endian_64() match
+         case None() => None()
+         case Some(v) => Some(v.toShort)
+   }
+
+   def dec_Int_TwosComplement_ConstSize_big_endian_64Int8(): Option[Byte] = {
+      dec_Int_TwosComplement_ConstSize_big_endian_64() match
+         case None() => None()
+         case Some(v) => Some(v.toByte)
+   }
+
+   def dec_Int_TwosComplement_ConstSize_little_endian_16Int16(): Option[Short] = {
+      dec_Int_TwosComplement_ConstSize_little_endian_16() match
+         case None() => None()
+         case Some(v) => Some(v.toShort)
+   }
+
+   def dec_Int_TwosComplement_ConstSize_little_endian_16Int8(): Option[Byte] = {
+      dec_Int_TwosComplement_ConstSize_little_endian_16() match
+         case None() => None()
+         case Some(v) => Some(v.toByte)
+   }
+
+   def dec_Int_TwosComplement_ConstSize_little_endian_32Int32(): Option[Int] = {
+      dec_Int_TwosComplement_ConstSize_little_endian_32() match
+         case None() => None()
+         case Some(v) => Some(v.toInt)
+   }
+
+   def dec_Int_TwosComplement_ConstSize_little_endian_32Int16(): Option[Short] = {
+      dec_Int_TwosComplement_ConstSize_little_endian_32() match
+         case None() => None()
+         case Some(v) => Some(v.toShort)
+   }
+
+   def dec_Int_TwosComplement_ConstSize_little_endian_32Int8(): Option[Byte] = {
+      dec_Int_TwosComplement_ConstSize_little_endian_32() match
+         case None() => None()
+         case Some(v) => Some(v.toByte)
+   }
+
+   def dec_Int_TwosComplement_ConstSize_little_endian_64Int32(): Option[Int] = {
+      dec_Int_TwosComplement_ConstSize_little_endian_64() match
+         case None() => None()
+         case Some(v) => Some(v.toInt)
+   }
+
+   def dec_Int_TwosComplement_ConstSize_little_endian_64Int16(): Option[Short] = {
+      dec_Int_TwosComplement_ConstSize_little_endian_64() match
+         case None() => None()
+         case Some(v) => Some(v.toShort)
+   }
+
+   def dec_Int_TwosComplement_ConstSize_little_endian_64Int8(): Option[Byte] = {
+      dec_Int_TwosComplement_ConstSize_little_endian_64() match
+         case None() => None()
+         case Some(v) => Some(v.toByte)
+   }
+
+   def dec_Int_TwosComplement_VarSize_LengthEmbeddedInt8(): Option[Byte] = {
+      dec_Int_TwosComplement_VarSize_LengthEmbedded() match
+         case None() => None()
+         case Some(v) => Some(v.toByte)
+   }
+
+   def dec_Int_TwosComplement_VarSize_LengthEmbeddedInt16(): Option[Short] = {
+      dec_Int_TwosComplement_VarSize_LengthEmbedded() match
+         case None() => None()
+         case Some(v) => Some(v.toShort)
+   }
+
+   def dec_Int_TwosComplement_VarSize_LengthEmbeddedInt32(): Option[Int] = {
+      dec_Int_TwosComplement_VarSize_LengthEmbedded() match
+         case None() => None()
+         case Some(v) => Some(v.toInt)
+   }
+
+   def dec_Int_BCD_ConstSizeUInt8(encodedSizeInNibbles: Int): Option[UByte] = {
+      dec_Int_BCD_ConstSize(encodedSizeInNibbles) match
+         case None() => None()
+         case Some(v) => Some(v.toByte)
+   }
+
+   def dec_Int_BCD_ConstSizeUInt16(encodedSizeInNibbles: Int): Option[UShort] = {
+      dec_Int_BCD_ConstSize(encodedSizeInNibbles) match
+         case None() => None()
+         case Some(v) => Some(v.toShort)
+   }
+
+   def dec_Int_BCD_ConstSizeUInt32(encodedSizeInNibbles: Int): Option[UInt] = {
+      dec_Int_BCD_ConstSize(encodedSizeInNibbles) match
+         case None() => None()
+         case Some(v) => Some(v.toInt)
+   }
+
+   def dec_Int_BCD_VarSize_LengthEmbeddedUInt8(): Option[UByte] = {
+      dec_Int_BCD_VarSize_LengthEmbedded() match
+         case None() => None()
+         case Some(v) => Some(v.toByte)
+   }
+
+   def dec_Int_BCD_VarSize_LengthEmbeddedUInt16(): Option[UShort] = {
+      dec_Int_BCD_VarSize_LengthEmbedded() match
+         case None() => None()
+         case Some(v) => Some(v.toShort)
+   }
+
+   def dec_Int_BCD_VarSize_LengthEmbeddedUInt32(): Option[UInt] = {
+      dec_Int_BCD_VarSize_LengthEmbedded() match
+         case None() => None()
+         case Some(v) => Some(v.toInt)
+   }
+
+   def dec_Int_BCD_VarSize_NullTerminatedUInt8(): Option[UByte] = {
+      dec_Int_BCD_VarSize_NullTerminated() match
+         case None() => None()
+         case Some(v) => Some(v.toByte)
+   }
+
+   def dec_Int_BCD_VarSize_NullTerminatedUInt16(): Option[UShort] = {
+      dec_Int_BCD_VarSize_NullTerminated() match
+         case None() => None()
+         case Some(v) => Some(v.toShort)
+   }
+
+   def dec_Int_BCD_VarSize_NullTerminatedUInt32(): Option[UInt] = {
+      dec_Int_BCD_VarSize_NullTerminated() match
+         case None() => None()
+         case Some(v) => Some(v.toInt)
+   }
+
+   def dec_SInt_ASCII_ConstSizeInt8(encodedSizeInBytes: Int): Option[Byte] = {
+      dec_SInt_ASCII_ConstSize(encodedSizeInBytes) match
+         case None() => None()
+         case Some(v) => Some(v.toByte)
+   }
+
+   def dec_SInt_ASCII_ConstSizeInt16(encodedSizeInBytes: Int): Option[Short] = {
+      dec_SInt_ASCII_ConstSize(encodedSizeInBytes) match
+         case None() => None()
+         case Some(v) => Some(v.toShort)
+   }
+
+   def dec_SInt_ASCII_ConstSizeInt32(encodedSizeInBytes: Int): Option[Int] = {
+      dec_SInt_ASCII_ConstSize(encodedSizeInBytes) match
+         case None() => None()
+         case Some(v) => Some(v.toInt)
+   }
+
+   def dec_SInt_ASCII_VarSize_LengthEmbeddedInt8(): Option[Byte] = {
+      dec_SInt_ASCII_VarSize_LengthEmbedded() match
+         case None() => None()
+         case Some(v) => Some(v.toByte)
+   }
+
+   def dec_SInt_ASCII_VarSize_LengthEmbeddedInt16(): Option[Short] = {
+      dec_SInt_ASCII_VarSize_LengthEmbedded() match
+         case None() => None()
+         case Some(v) => Some(v.toShort)
+   }
+
+   def dec_SInt_ASCII_VarSize_LengthEmbeddedInt32(): Option[Int] = {
+      dec_SInt_ASCII_VarSize_LengthEmbedded() match
+         case None() => None()
+         case Some(v) => Some(v.toInt)
+   }
+
+   def dec_SInt_ASCII_VarSize_NullTerminatedInt8(null_characters: Array[Byte], null_characters_size: Int): Option[Byte] = {
+      dec_SInt_ASCII_VarSize_NullTerminated(null_characters, null_characters_size) match
+         case None() => None()
+         case Some(v) => Some(v.toByte)
+   }
+
+   def dec_SInt_ASCII_VarSize_NullTerminatedInt16(null_characters: Array[Byte], null_characters_size: Int): Option[Short] = {
+      dec_SInt_ASCII_VarSize_NullTerminated(null_characters, null_characters_size) match
+         case None() => None()
+         case Some(v) => Some(v.toShort)
+   }
+
+   def dec_SInt_ASCII_VarSize_NullTerminatedInt32(null_characters: Array[Byte], null_characters_size: Int): Option[Int] = {
+      dec_SInt_ASCII_VarSize_NullTerminated(null_characters, null_characters_size) match
+         case None() => None()
+         case Some(v) => Some(v.toInt)
+   }
+
+   def dec_UInt_ASCII_ConstSizeUInt8(encodedSizeInBytes: Int): Option[UByte] = {
+      dec_UInt_ASCII_ConstSize(encodedSizeInBytes) match
+         case None() => None()
+         case Some(v) => Some(v.toByte)
+   }
+
+   def dec_UInt_ASCII_ConstSizeUInt16(encodedSizeInBytes: Int): Option[UShort] = {
+      dec_UInt_ASCII_ConstSize(encodedSizeInBytes) match
+         case None() => None()
+         case Some(v) => Some(v.toShort)
+   }
+
+   def dec_UInt_ASCII_ConstSizeUInt32(encodedSizeInBytes: Int): Option[UInt] = {
+      dec_UInt_ASCII_ConstSize(encodedSizeInBytes) match
+         case None() => None()
+         case Some(v) => Some(v.toInt)
+   }
+
+   def dec_UInt_ASCII_VarSize_LengthEmbeddedUInt8(): Option[UByte] = {
+      dec_UInt_ASCII_VarSize_LengthEmbedded() match
+         case None() => None()
+         case Some(v) => Some(v.toByte)
+   }
+
+   def dec_UInt_ASCII_VarSize_LengthEmbeddedUInt16(): Option[UShort] = {
+      dec_UInt_ASCII_VarSize_LengthEmbedded() match
+         case None() => None()
+         case Some(v) => Some(v.toShort)
+   }
+
+   def dec_UInt_ASCII_VarSize_LengthEmbeddedUInt32(): Option[UInt] = {
+      dec_UInt_ASCII_VarSize_LengthEmbedded() match
+         case None() => None()
+         case Some(v) => Some(v.toInt)
+   }
+
+   def dec_UInt_ASCII_VarSize_NullTerminatedUInt8(null_characters: Array[Byte], null_characters_size: Int): Option[UByte] = {
+      dec_UInt_ASCII_VarSize_NullTerminated(null_characters, null_characters_size) match
+         case None() => None()
+         case Some(v) => Some(v.toByte)
+   }
+
+   def dec_UInt_ASCII_VarSize_NullTerminatedUInt16(null_characters: Array[Byte], null_characters_size: Int): Option[UShort] = {
+      dec_UInt_ASCII_VarSize_NullTerminated(null_characters, null_characters_size) match
+         case None() => None()
+         case Some(v) => Some(v.toShort)
+   }
+
+   def dec_UInt_ASCII_VarSize_NullTerminatedUInt32(null_characters: Array[Byte], null_characters_size: Int): Option[UInt] = {
+      dec_UInt_ASCII_VarSize_NullTerminated(null_characters, null_characters_size) match
+         case None() => None()
+         case Some(v) => Some(v.toInt)
+   }
+}