package asn1scala

import stainless.*
import stainless.lang.{None => None, ghost => ghostExpr, Option => Option, _}
import stainless.collection.*
import stainless.annotation.*
import stainless.proof.*
import stainless.math.*
import StaticChecks.*

//// TODO should be part of BitStream
//def isPrefix(b1: BitStream, b2: BitStream): Boolean = {
//   b1.buf.length <= b2.buf.length &&
//     b1.bitIndex() <= b2.bitIndex() &&
//     (b1.buf.length != 0) ==> arrayBitPrefix(b1.buf, b2.buf, 0, b1.bitIndex())
//}
//
//def isValidPair(w1: BitStream, w2: BitStream): Boolean = isPrefix(w1, w2)

//@ghost
//def reader(w1: BitStream, w2: BitStream): (BitStream, BitStream) = {
//   require(isValidPair(w1, w2))
//   val r1 = BitStream(snapshot(w2.buf), w1.currentByte, w1.currentBit)
//   val r2 = BitStream(snapshot(w2.buf), w2.currentByte, w2.currentBit)
//   (r1, r2)
//}

//@ghost @pure
//def readBytePure(pBitStrm: BitStream): (BitStream, Option[Byte]) = {
//   require(pBitStrm.validate_offset_bytes(1))
//   val cpy = snapshot(pBitStrm)
//   (cpy, cpy.readByte())
//}

// END TODO should be part of BitStream


object BitStream {

   @pure @inline @ghost
   def invariant(bs: BitStream): Boolean = {
      invariant(bs.currentBit, bs.currentByte, bs.buf.length)
   }

   @pure @ghost
   def invariant(currentBit: Int, currentByte: Int, buffLength: Int): Boolean = {
         currentBit >= 0 && currentBit < NO_OF_BITS_IN_BYTE &&
         currentByte >= 0 && ((currentByte < buffLength) | (currentBit == 0 && currentByte == buffLength))
   }
}

private val BitAccessMasks: Array[UByte] = Array(
   -0x80, // -128 / 1000 0000 / x80
   0x40, //   64 / 0100 0000 / x40
   0x20, //   32 / 0010 0000 / x20
   0x10, //   16 / 0001 0000 / x10
   0x08, //    8 / 0000 1000 / x08
   0x04, //    4 / 0000 0100 / x04
   0x02, //    2 / 0000 0010 / x02
   0x01, //    1 / 0000 0001 / x01
)

// TODO maybe remove, only needed in old verification step
val masksb: Array[UByte] = Array(
   0x00, //   0 / 0000 0000 / x00
   0x01, //   1 / 0000 0001 / x01
   0x03, //   3 / 0000 0011 / x03
   0x07, //   7 / 0000 0111 / x07
   0x0F, //  15 / 0000 1111 / x0F
   0x1F, //  31 / 0001 1111 / x1F
   0x3F, //  63 / 0011 1111 / x3F
   0x7F, // 127 / 0111 1111 / x7F
   -0x1, //   -1 / 1111 1111 / xFF
)

case class BitStream(
                       private var buf: Array[Byte],
                       private var currentByte: Int = 0, // marks the currentByte that gets accessed
                       private var currentBit: Int = 0,  // marks the next bit that gets accessed
                    ) { // all BisStream instances satisfy the following:
   require(BitStream.invariant(currentBit, currentByte, buf.length))

   private def remainingBits: Long = {
      (buf.length.toLong * NO_OF_BITS_IN_BYTE) - (currentByte.toLong * NO_OF_BITS_IN_BYTE + currentBit)
   }

   @ghost
   def validate_offset_bit(): Boolean = {
      remainingBits >= 1
   }.ensuring(_ => BitStream.invariant(this))

   @ghost
   def validate_offset_bits(bits: Long = 0): Boolean = {
      require(bits >= 0)
      remainingBits >= bits
   }.ensuring(_ => BitStream.invariant(this))

   @ghost
   def validate_offset_byte(): Boolean = {
      remainingBits >= NO_OF_BITS_IN_BYTE
   }.ensuring(_ => BitStream.invariant(this))

   @ghost
   def validate_offset_bytes(bytes: Int): Boolean = {
      require(bytes >= 0)
      bytes <= remainingBits / NO_OF_BITS_IN_BYTE
   }.ensuring(_ => BitStream.invariant(this))

   def bitIndex(): Long = {
      currentByte.toLong * 8 + currentBit.toLong
   }.ensuring(res => 0 <= res && res <= 8 * buf.length.toLong &&& res == buf.length.toLong * 8 - remainingBits)

   def resetBitIndex(): Unit = {
      currentBit = 0
      currentByte = 0
   }

   private def increaseBitIndex(): Unit = {
      require(remainingBits > 0)
      if currentBit < 7 then
         currentBit += 1
      else
         currentBit = 0
         currentByte += 1

   }.ensuring {_ =>
      val oldBitStr = old(this)
      oldBitStr.bitIndex() + 1 == this.bitIndex() &&&
         oldBitStr.remainingBits - remainingBits == 1 &&&
         oldBitStr.buf.length == buf.length
   }

   def getBufferLength: Int = buf.length

   /**
    * Return count of bytes that got already fully or partially written
    *
    * @return the number of used bytes so far
    *
    * Example:
    *    Currentbyte = 4, currentBit = 2 --> 5
    *    Currentbyte = 14, currentBit = 0 --> 14
    *
    */
   def getLength(): Int = {
      var ret: Int = currentByte
      if currentBit > 0 then
         ret += 1
      ret
   }

//   @ghost
//   @pure
//   private def readBitPure(): (BitStream, Option[Boolean]) = {
//      require(validate_offset_bit())
//      val cpy = snapshot(this)
//      (cpy, cpy.readBit())
//   }

   // ****************** Append Bit Functions **********************

   /**
    * Append the bit b into the stream
    *
    * @param b bit that gets set
    *
    * Example
    * cur bit = 3
    *
    * |x|x|x|b|?|?|?|?|
    *  0 1 2 3 4 5 6 7
    *
    */
   def appendBit(b: Boolean): Unit = {
      require(validate_offset_bit())
      if b then
         buf(currentByte) = (buf(currentByte) | BitAccessMasks(currentBit)).toByte
      else
         buf(currentByte) = (buf(currentByte) & (~BitAccessMasks(currentBit))).toByte

      increaseBitIndex()
   }.ensuring(_ => buf.length == old(this).buf.length && remainingBits == old(this).remainingBits - 1) // NOTE: needs cvc5 for solving

   /**
    * Append a set bit
    */
   def appendBitOne(): Unit = {
      require(validate_offset_bit())

      appendBit(true)
   }.ensuring(_ => buf.length == old(this).buf.length && remainingBits == old(this).remainingBits - 1)

   /**
    * Append n set bits to bitstream
    *
    * @param nBits number of bits
    *
    */
   def appendNBitOne(nBits: Long): Unit = {
      require(nBits >= 0)
      require(validate_offset_bits(nBits))

      @ghost val oldThis = snapshot(this)
      var i = 0L
      (while i < nBits do
         decreases(nBits - i)
         appendBitOne()
         i += 1
      ).invariant(
         0 <= i && i <= nBits &&
         nBits <= Int.MaxValue.toLong * NO_OF_BITS_IN_BYTE.toLong &&
         buf.length == oldThis.buf.length &&
         remainingBits == oldThis.remainingBits - i &&
         validate_offset_bits(nBits - i))

   }.ensuring(_ => buf.length == old(this).buf.length && remainingBits == old(this).remainingBits - nBits)

   /**
    * Append cleared bit to bitstream
    */
   def appendBitZero(): Unit = {
      require(validate_offset_bit())

      appendBit(false)
   }.ensuring(_ => buf.length == old(this).buf.length && remainingBits == old(this).remainingBits - 1)

   /**
    * Append n cleared bit to bitstream
    *
    * @param nBits number of bits
    *
    */
   def appendNBitZero(nBits: Long): Unit = {
      require(nBits >= 0)
      require(validate_offset_bits(nBits))

      @ghost val oldThis = snapshot(this)
      var i = 0L
      (while i < nBits do
         decreases(nBits - i)
         appendBitZero()
         i += 1
      ).invariant(
         0 <= i && i <= nBits &&
         nBits <= Int.MaxValue.toLong * NO_OF_BITS_IN_BYTE.toLong &&
         buf.length == oldThis.buf.length &&
         remainingBits == oldThis.remainingBits - i &&
         validate_offset_bits(nBits - i))

   }.ensuring(_ => buf.length == old(this).buf.length && remainingBits == old(this).remainingBits - nBits)

   /**
    * Append bit with bitNr from b to bitstream
    *
    * @param b byte that gets the bit extracted from
    * @param bitNr 0 to 7 - number of the bit
    *
    * Remarks:
    * bit 0 is the MSB, bit 7 is the LSB, ESA declares bit 1 as MSB,
    * bit 8 as LSB - but we start from 0 in CS
    *
    */
   private def appendBitFromByte(b: Byte, bitNr: Int): Unit = {
      require(bitNr >= 0 && bitNr < NO_OF_BITS_IN_BYTE)
      require(validate_offset_bit())

      val bitPosInByte = 1 << ((NO_OF_BITS_IN_BYTE - 1) - bitNr)
      appendBit((b.unsignedToInt & bitPosInByte) != 0)

   }.ensuring(_ => buf.length == old(this).buf.length && remainingBits == old(this).remainingBits - 1)

   /**
    * Append nBits from srcBuffer to bitstream
    *
    * @param srcBuffer source of the bits to add
    * @param nBits number of bits to add
    *
    * Remarks:
    * bit 0 is the MSB of the first byte of srcBuffer
    *
    */
   def appendBits(srcBuffer: Array[UByte], nBits: Long): Unit = {
      require(nBits >= 0 && (nBits / 8) < srcBuffer.length)
      require(validate_offset_bits(nBits))

      @ghost val oldThis = snapshot(this)
      var i = 0L
      (while i < nBits do
         decreases(nBits - i)

         appendBitFromByte(srcBuffer((i / NO_OF_BITS_IN_BYTE).toInt), (i % NO_OF_BITS_IN_BYTE).toInt)

         i += 1L
      ).invariant(i >= 0 &&& i <= nBits &&& i / NO_OF_BITS_IN_BYTE <= Int.MaxValue &&&
         buf.length == oldThis.buf.length &&&
         remainingBits == oldThis.remainingBits - i &&&
         validate_offset_bits(nBits - i))

   }.ensuring(_ => buf.length == old(this).buf.length && remainingBits == old(this).remainingBits - nBits)

   // ****************** Append Byte Functions **********************

   /**
    * Append part of a byte to the bitstream
    *
    * @param v value that should be partially added
    * @param nBits that should get taken from v - counting starts with the LSB
    *
    * Example:
    *
    * nBits =  3
    *          MSB = 2^7            LSB = 2^0
    *          |                    |
    * v =      1  0  0  1  0  1  1  0
    *                         |  |  |
    *                         b1 b2 b3
    *
    * b1 to b3 get added to the bitstream - starting with b1
    *
    */

   def appendPartialByte(v: UByte, nBits: Int): Unit = {
      require(nBits >= 0 &&& nBits <= NO_OF_BITS_IN_BYTE)
      require(validate_offset_bits(nBits))

      @ghost val oldThis = snapshot(this)
      var i = 0L
      (while i < nBits do
         decreases(nBits - i)

         appendBitFromByte(v, NO_OF_BITS_IN_BYTE - nBits + i.toInt)

         i += 1
      ).invariant(
         0 <= i && i <= nBits &&
         nBits <= Int.MaxValue.toLong * NO_OF_BITS_IN_BYTE.toLong &&
         buf.length == oldThis.buf.length &&
         remainingBits == oldThis.remainingBits - i &&
         validate_offset_bits(nBits - i))
   }.ensuring(_ => buf.length == old(this).buf.length && remainingBits == old(this).remainingBits - nBits)

   /**
    * Append whole byte to bitstream
    *
    * @param v gets appended to the bitstream
    *
    * Remarks:
    * The MSB is written first into the bitstream
    *
    * Example:
    * cur bit on Bitstream = 3
    *
    *       MSB           LSB
    *        |             |
    *  x x x b b b b b b b b
    *  _ _ _ _ _ _ _ _ _ _ _ _ _
    *  0 1 2 3 4 5 6 7 0 1 2 3 4 ...
    *
    * Pos 3 (MSB of v) to 10 (LSB of v) are written
    *
    * */
   def appendByte(v: UByte): Unit = {
      require(validate_offset_bytes(1))

      appendPartialByte(v, NO_OF_BITS_IN_BYTE)

   }.ensuring(_ => buf.length == old(this).buf.length && remainingBits == old(this).remainingBits - NO_OF_BITS_IN_BYTE)

   /**
    * NBytes of the given array is added to the bitstream
    *
    * @param arr is the source array
    * @param noOfBytes that get written into the bitstream
    *
    * Remarks:
    * The MSB of the arr[0] is written first
    *
    */
   def appendByteArray(arr: Array[UByte], noOfBytes: Int): Unit = {
      require(0 <= noOfBytes && noOfBytes <= arr.length)
      require(validate_offset_bytes(noOfBytes))

      @ghost val oldThis = snapshot(this)
      var i: Int = 0
      (while i < noOfBytes do
         decreases(noOfBytes - i)

         appendByte(arr(i))

         i += 1
      ).invariant(
         0 <= i && i <= noOfBytes &&
         buf.length == oldThis.buf.length &&
         remainingBits == oldThis.remainingBits - i.toLong * NO_OF_BITS_IN_BYTE &&
         validate_offset_bytes(noOfBytes - i))

   }.ensuring(_ => buf.length == old(this).buf.length && remainingBits == old(this).remainingBits - noOfBytes.toLong * NO_OF_BITS_IN_BYTE)

   // ****************** Peak Functions **********************

   /**
    * Preview the next bit on the bitstream
    *
    * @return peeked bit
    *
    */
   @pure
   def peekBit(): Boolean = {
      require(validate_offset_bit())
      ((buf(currentByte) & 0xFF) & (BitAccessMasks(currentBit) & 0xFF)) > 0
   }

   // ****************** Read Bit Functions **********************

   /**
    * Read single bit from the bitstream
    *
    * @return next bit on the bitstream
    *
    */
   def readBit(): Boolean = {
      require(BitStream.invariant(this))
      require(validate_offset_bit())
      val ret = (buf(currentByte) & BitAccessMasks(currentBit)) != 0

      increaseBitIndex()

      ret
   }.ensuring(_ => buf == old(this).buf && remainingBits == old(this).remainingBits - 1)

   /**
    * Read multiple bits from the bitstream
    *
    * @param nBits number of bits to read
    * @return array of read bits
    *
    * Remarks:
    * First bit is written into the MSB of Byte 0
    *
    * Example:
    * nBits = 10
    * curBits on bitstream = 3
    *
    * bits on stream  x  x  b0 b1 b2 b3 b4 b5 b6 b7 b8 b9 x
    * currentBit      0  1  2  3  4  5  6  7  0  1  2  3  4 ...
    *                 |                       |
    *            start of byte n        start of byte n+1
    *
    * arr = ByteArray with size 2 (10bits need 2 bytes) get
    * returned with this structure
    *                       LSB byte 0             LSB byte 1
    *                           |           | 0 padding |
    *    b0 b1 b2 b3 | b4 b5 b6 b7 || b8 b9 0 0 | 0 0 0 0
    * i: 1  2  3  4    5  6  7  8     9  10
    *    |                            |
    *  MSB byte 0                 MSB byte 1
    *
    */
   def readBits(nBits: Long): Array[UByte] = {
      require(nBits >= 0 && validate_offset_bits(nBits))
      assert(nBits <= Int.MaxValue.toLong * NO_OF_BITS_IN_BYTE.toLong)
      val arrLen = ((nBits + NO_OF_BITS_IN_BYTE - 1) / NO_OF_BITS_IN_BYTE).toInt
      val arr: Array[UByte] = Array.fill(arrLen)(0)

      @ghost val oldThis = snapshot(this)
      var i = 0L
      (while i < nBits  do
         decreases(nBits - i)

         arr((i / NO_OF_BITS_IN_BYTE).toInt) |||= (if readBit() then BitAccessMasks((i % NO_OF_BITS_IN_BYTE).toInt) else 0)

         i += 1
      ).invariant(i >= 0 &&& i <= nBits &&& validate_offset_bits(nBits - i) &&&
         (i / NO_OF_BITS_IN_BYTE) <= Int.MaxValue &&&
         buf == oldThis.buf &&&
         remainingBits == oldThis.remainingBits - i &&&
         arr.length == arrLen)

      arr
   }.ensuring(_ => buf == old(this).buf && remainingBits == old(this).remainingBits - nBits)

   // ****************** Read Byte Functions **********************

   /**
    * Read whole byte from the bitstream
    *
    * @return byte read from bitstream
    *
    * Remarks:
    * First bit read from bitstream is the return bytes MSB
    *
    */
   def readByte(): UByte = {
      require(validate_offset_bits(8))

      @ghost val oldThis = snapshot(this)
      var ret = 0
      var i = 0
      (while i < NO_OF_BITS_IN_BYTE do
         decreases(NO_OF_BITS_IN_BYTE - i)

         ret |= (if readBit() then BitAccessMasks(i) else 0)
         i += 1
      ).invariant(i >= 0 &&& i <= NO_OF_BITS_IN_BYTE &&&
         buf == oldThis.buf &&&
         remainingBits == oldThis.remainingBits - i &&&
         validate_offset_bits(NO_OF_BITS_IN_BYTE - i))

      ret.toUnsignedByte
   }.ensuring(_ => buf == old(this).buf && remainingBits == old(this).remainingBits - NO_OF_BITS_IN_BYTE)

   def readByteArray(nBytes: Int): Array[UByte] = {
      require(nBytes <= Integer.MAX_VALUE / NO_OF_BITS_IN_BYTE)
      require(nBytes >= 0 && nBytes <= remainingBits / NO_OF_BITS_IN_BYTE)
      require(validate_offset_bytes(nBytes))

      // @ghost val oldThis = snapshot(this)
      // val nBits = (nBytes * NO_OF_BITS_IN_BYTE).toLong
      val res = readBits(nBytes * NO_OF_BITS_IN_BYTE)
      // assert(remainingBits == oldThis.remainingBits - nBits)
      // assert(nBits == nBytes.toLong * NO_OF_BITS_IN_BYTE)
      res
   }.ensuring(_ => buf == old(this).buf && remainingBits == old(this).remainingBits - nBytes.toLong * NO_OF_BITS_IN_BYTE)


   /**
    * Read nBits from Bitstream into Byte
    *
    * @param nBits get read from the bitstream
    * @return combined bits into Byte
    *
    * Remarks:
    * nBits starts at LSB and goes upward
    *
    * Example:
    * cur bit on Bitstream = 2
    * nBits = 3
    *
    * Bitstream:
    *    x  x  b1 b2 b3
    *    _  _  _  _  _  _  _  _
    *    0  1  2  3  4  5  6  ...
    *
    * Return Val:
    *       MSB                 LSB
    *       |                    |
    * v =   0  0  0  0  0  _  _  _
    *       7  6  5  4  3  2  1  0
    *                      |  |  |
    *                     b1 b2 b3
    *
    * b1 to b3 are extracted from the bitstream
    * and written into v
    *
    */
   def readPartialByte(nBits: Int): UByte = {
      require(nBits >= 0 && nBits < NO_OF_BITS_IN_BYTE)
      require(validate_offset_bits(nBits))

      @ghost val oldThis = snapshot(this)
      var v = 0.toByte
      var i = 0
      (while i < nBits do
         decreases(nBits - i)

         v |||= (if readBit() then BitAccessMasks(NO_OF_BITS_IN_BYTE - nBits + i) else 0)

         i += 1
      ).invariant(i >= 0 && i <= nBits &&
         buf == oldThis.buf &&
         remainingBits == oldThis.remainingBits - i &&
         validate_offset_bits(nBits - i))

      v
   }.ensuring(_ => buf == old(this).buf && remainingBits == old(this).remainingBits - nBits)


   def checkBitPatternPresent(bit_terminated_pattern: Array[UByte], nBits: Long): Boolean = {
      require(nBits >= 0)
      require(validate_offset_bits(nBits))
      val tmpByte = currentByte
      val tmpBit = currentBit

      val ret = arraySameElements(bit_terminated_pattern, readBits(nBits))
      // TODO: The C code does indeed not reset the stream to the original position
      // in case we return 0 or 1, but doesn't it make sense to do so?
      // if !ret then
      currentByte = tmpByte
      currentBit = tmpBit

      ret
   }.ensuring(_ => old(this) == this)

<<<<<<< HEAD
   // is broken in C - do not translate
//   def readBitsUntilTerminator(terminatorPattern: Array[UByte], nBitsTerminator: Long, nMaxReadBits: Long): (Array[UByte], Long) = {
//      require(nBitsTerminator >= 0 && nBitsTerminator <= terminatorPattern.length.toLong * NO_OF_BITS_IN_BYTE)
//      require(nMaxReadBits >= 0 &&& (nMaxReadBits / NO_OF_BITS_IN_BYTE) <= Int.MaxValue)
//      require(validate_offset_bits(nMaxReadBits + nBitsTerminator))
//
//      var checkBitPatternPresentResult = checkBitPatternPresent(terminatorPattern, nBitsTerminator)
//
//      // round to next full byte
//      val tmpBitStreamLength = ((nMaxReadBits + NO_OF_BITS_IN_BYTE - 1) / NO_OF_BITS_IN_BYTE).toInt
//      val tmpStr: BitStream = BitStream(Array.fill(tmpBitStreamLength)(0))
//
//      (while (tmpStr.bitIndex() < nMaxReadBits) && !checkBitPatternPresentResult do
//         decreases(nMaxReadBits - tmpStr.bitIndex())
//
//         tmpStr.appendBit(readBit())
//         checkBitPatternPresentResult = checkBitPatternPresent(terminatorPattern, nBitsTerminator)
//
//      ).invariant(tmpStr.bitIndex() <= nMaxReadBits &&& validate_offset_bits(nMaxReadBits - tmpStr.bitIndex()))
//
//      (tmpStr.buf, tmpStr.bitIndex())
//   }
=======
   // NOTE: needs smt-cvc5 and a timeout of at least 50s
   def readBitsUntilTerminator(terminatorPattern: Array[UByte], nBitsTerminator: Long, nMaxReadBits: Long): (Array[UByte], Long) = {
      require(nBitsTerminator >= 0 && nBitsTerminator <= terminatorPattern.length.toLong * NO_OF_BITS_IN_BYTE)
      require(nMaxReadBits >= 0 &&& nMaxReadBits <= Int.MaxValue.toLong * NO_OF_BITS_IN_BYTE)
      require(validate_offset_bits(nMaxReadBits + nBitsTerminator))

      @ghost val oldThis = snapshot(this)
      var checkBitPatternPresentResult = checkBitPatternPresent(terminatorPattern, nBitsTerminator)

      // round to next full byte
      val tmpBitStreamLength = ((nMaxReadBits + NO_OF_BITS_IN_BYTE - 1) / NO_OF_BITS_IN_BYTE).toInt
      val tmpStr: BitStream = BitStream(Array.fill(tmpBitStreamLength)(0))

      (while (tmpStr.bitIndex() < nMaxReadBits) && !checkBitPatternPresentResult do
         decreases(nMaxReadBits - tmpStr.bitIndex())
         @ghost val oldTmpStr = snapshot(tmpStr)
         @ghost val oldThis2 = snapshot(this)
         assert(remainingBits == oldThis.remainingBits - tmpStr.bitIndex())
         assert(validate_offset_bits(nMaxReadBits + nBitsTerminator - tmpStr.bitIndex()))
         tmpStr.appendBit(readBit())
         assert(tmpStr.remainingBits == oldTmpStr.remainingBits - 1)
         assert(remainingBits == oldThis2.remainingBits - 1)
         assert(remainingBits == oldThis.remainingBits - tmpStr.bitIndex())

         if tmpStr.bitIndex() < nMaxReadBits then
            checkBitPatternPresentResult = checkBitPatternPresent(terminatorPattern, nBitsTerminator)
         assert(buf == oldThis.buf)
         assert(tmpStr.buf.length == tmpBitStreamLength)
         assert(tmpStr.bitIndex() <= nMaxReadBits)
         assert(tmpStr.remainingBits == tmpBitStreamLength.toLong * NO_OF_BITS_IN_BYTE - tmpStr.bitIndex())
         assert(validate_offset_bits(nMaxReadBits + nBitsTerminator - tmpStr.bitIndex()))
      ).invariant(tmpStr.buf.length == tmpBitStreamLength &&&
         buf == oldThis.buf &&&
         tmpStr.bitIndex() <= nMaxReadBits &&&
         remainingBits == oldThis.remainingBits - tmpStr.bitIndex() &&&
         tmpStr.remainingBits == tmpBitStreamLength.toLong * NO_OF_BITS_IN_BYTE - tmpStr.bitIndex() &&&
         validate_offset_bits(nMaxReadBits + nBitsTerminator - tmpStr.bitIndex()))

      if (tmpStr.bitIndex() == nMaxReadBits) && !checkBitPatternPresentResult then
         checkBitPatternPresentResult = checkBitPatternPresent(terminatorPattern, nBitsTerminator)

      // TODO: Shouldn't we do something about checkBitPatternPresentResult?
      (tmpStr.buf, tmpStr.bitIndex())
   }
>>>>>>> 8877f712

   // ************** Aligning functions *********
   def alignToByte(): Unit = {
      if currentBit != 0 then
         val bitIndexIncrease = 8 - currentBit % 8
         currentBit = 0
         currentByte += 1
   }

   def alignToShort(): Unit = {
      require(validate_offset_bytes((NO_OF_BYTES_IN_JVM_SHORT - currentByte % NO_OF_BYTES_IN_JVM_SHORT) + (currentBit+7)/8))

      alignToByte()

      if (currentByte % NO_OF_BYTES_IN_JVM_SHORT) != 0 then
         val byteIndexIncrease = NO_OF_BYTES_IN_JVM_SHORT - currentByte % NO_OF_BYTES_IN_JVM_SHORT
         currentByte += byteIndexIncrease
   }

   def alignToInt(): Unit = {
      require(validate_offset_bytes((NO_OF_BYTES_IN_JVM_INT - currentByte % NO_OF_BYTES_IN_JVM_INT) + (currentBit+7)/8))

      alignToByte()

      if (currentByte % NO_OF_BYTES_IN_JVM_INT) != 0 then
         val byteIndexIncrease = NO_OF_BYTES_IN_JVM_INT - currentByte % NO_OF_BYTES_IN_JVM_INT
         currentByte += byteIndexIncrease
   }
} // BitStream class<|MERGE_RESOLUTION|>--- conflicted
+++ resolved
@@ -8,7 +8,7 @@
 import stainless.math.*
 import StaticChecks.*
 
-//// TODO should be part of BitStream
+// TODO should be part of BitStream
 //def isPrefix(b1: BitStream, b2: BitStream): Boolean = {
 //   b1.buf.length <= b2.buf.length &&
 //     b1.bitIndex() <= b2.bitIndex() &&
@@ -591,30 +591,8 @@
       ret
    }.ensuring(_ => old(this) == this)
 
-<<<<<<< HEAD
-   // is broken in C - do not translate
-//   def readBitsUntilTerminator(terminatorPattern: Array[UByte], nBitsTerminator: Long, nMaxReadBits: Long): (Array[UByte], Long) = {
-//      require(nBitsTerminator >= 0 && nBitsTerminator <= terminatorPattern.length.toLong * NO_OF_BITS_IN_BYTE)
-//      require(nMaxReadBits >= 0 &&& (nMaxReadBits / NO_OF_BITS_IN_BYTE) <= Int.MaxValue)
-//      require(validate_offset_bits(nMaxReadBits + nBitsTerminator))
-//
-//      var checkBitPatternPresentResult = checkBitPatternPresent(terminatorPattern, nBitsTerminator)
-//
-//      // round to next full byte
-//      val tmpBitStreamLength = ((nMaxReadBits + NO_OF_BITS_IN_BYTE - 1) / NO_OF_BITS_IN_BYTE).toInt
-//      val tmpStr: BitStream = BitStream(Array.fill(tmpBitStreamLength)(0))
-//
-//      (while (tmpStr.bitIndex() < nMaxReadBits) && !checkBitPatternPresentResult do
-//         decreases(nMaxReadBits - tmpStr.bitIndex())
-//
-//         tmpStr.appendBit(readBit())
-//         checkBitPatternPresentResult = checkBitPatternPresent(terminatorPattern, nBitsTerminator)
-//
-//      ).invariant(tmpStr.bitIndex() <= nMaxReadBits &&& validate_offset_bits(nMaxReadBits - tmpStr.bitIndex()))
-//
-//      (tmpStr.buf, tmpStr.bitIndex())
-//   }
-=======
+
+/* is broken, not used and therefore commented
    // NOTE: needs smt-cvc5 and a timeout of at least 50s
    def readBitsUntilTerminator(terminatorPattern: Array[UByte], nBitsTerminator: Long, nMaxReadBits: Long): (Array[UByte], Long) = {
       require(nBitsTerminator >= 0 && nBitsTerminator <= terminatorPattern.length.toLong * NO_OF_BITS_IN_BYTE)
@@ -659,7 +637,7 @@
       // TODO: Shouldn't we do something about checkBitPatternPresentResult?
       (tmpStr.buf, tmpStr.bitIndex())
    }
->>>>>>> 8877f712
+   */
 
    // ************** Aligning functions *********
    def alignToByte(): Unit = {
